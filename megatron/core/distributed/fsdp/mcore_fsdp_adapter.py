--- conflicted
+++ resolved
@@ -149,7 +149,6 @@
 
         self.module.load_state_dict(custom_state_dict, strict=strict)
 
-<<<<<<< HEAD
     def _fix_tensor_parallel_attributes(self, module):
         is_expert_param = lambda n, p: ".experts." in n
         is_router_param = lambda n, p: ".router.weight" in n
@@ -188,10 +187,7 @@
                     setattr(param, "_mcore_tp", True)
                     setattr(param, "_tp_duplicated", True)
 
-    def _init_dist_index(self, grad_comm_pgs, model_comm_pgs):
-=======
     def _init_dist_index(self, pg_collection):
->>>>>>> 8479eb35
         """
         Initialize the distributed index for the module.
         """
@@ -219,15 +215,10 @@
                 )
                 outer_fsdp_group = None
                 hybrid_fsdp_group = None
-<<<<<<< HEAD
                 expt_dp_group = parallel_state.get_expert_data_parallel_group()
-                ep_group = parallel_state.get_expert_model_parallel_group()
-        elif grad_comm_pgs is not None and model_comm_pgs is not None:
-            tp_group = getattr(model_comm_pgs, 'tp', None)
-=======
+                ep_group = parallel_state.get_expert_model_parallel_group()                
         else:
             tp_group = getattr(pg_collection, 'tp', None)
->>>>>>> 8479eb35
             if enable_hsdp:
                 dp_cp_group = pg_collection.intra_dp_cp
                 outer_fsdp_group = pg_collection.inter_dist_opt
