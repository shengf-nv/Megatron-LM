--- conflicted
+++ resolved
@@ -670,12 +670,7 @@
     def __init__(
         self,
         device_mesh: DeviceMesh,
-<<<<<<< HEAD
         expt_device_mesh: Optional[DeviceMesh] = None,
-        use_hybrid_fsdp: bool = False,
-        hsdp_outer_dp_shard: bool = False,
-=======
->>>>>>> 8479eb35
         dp_shard_dim: Optional[str] = None,
         dp_outer_dim: Optional[str] = None,
         tp_dim: Optional[str] = None,
@@ -685,16 +680,8 @@
         """
         Args:
             device_mesh (DeviceMesh): The DeviceMesh to use for the DistributedIndex.
-<<<<<<< HEAD
             expt_device_mesh (Optional[DeviceMesh]): The expert parallel device mesh
                 to use for the DistributedIndex.
-            use_hybrid_fsdp (bool): Whether to use hybrid FSDP, i.e. a combination
-                of replicate and sharded data parallel groups.
-            hsdp_outer_dp_shard (bool): Whether to have dp inter group sharding
-                in hybrid FSDP. This is used to enable the hybrid FSDP process group
-                to be used for communication in the inter-FSDP sub-mesh.
-=======
->>>>>>> 8479eb35
             dp_shard_dim (Optional[str]): The dimension name of the data parallel
                 (and context parallel) sharding sub-mesh.
             dp_outer_dim (Optional[str]): The dimension name of the "outer" data parallel
@@ -815,34 +802,29 @@
         if isinstance(mesh_dim_names, str):
             mesh_dim_names = (mesh_dim_names,)
         # Search for the sub-mesh in the mesh library.
-<<<<<<< HEAD
-        submesh_identifier = tuple([is_expert_parallel, ] + list(mesh_dim_names))
         if is_expert_parallel:
+            submesh_identifier = tuple([is_expert_parallel, ] + list(mesh_dim_names))
             if submesh_identifier not in self.mesh_library:
                 self.mesh_library[submesh_identifier] = self.expt_device_mesh[tuple(mesh_dim_names)]
+            return self.mesh_library[submesh_identifier]
         else:
-            if submesh_identifier not in self.mesh_library:
-                self.mesh_library[submesh_identifier] = self.device_mesh[tuple(mesh_dim_names)]
-        return self.mesh_library[submesh_identifier]
-=======
-        device_submesh = self.mesh_library.get(tuple(mesh_dim_names), None)
-        if device_submesh is None:
-            if self.tp_dim is None:
-                # Warn about not specifying tp_dim for
-                # layers or frameworks that depend on this.
-                logger.warning(
-                    "[FSDPDistributedIndex] Note: For TransformerEngine, or other machine learning "
-                    "frameworks like Megatron that assume TP=1, you must specify tp_dim to use "
-                    "Megatron-FSDP. Create a trivial TP dimension by setting the TP dimension size "
-                    "to 1 in the DeviceMesh.\n"
-                    f"DeviceMesh: {self.device_mesh}"
+            device_submesh = self.mesh_library.get(tuple(mesh_dim_names), None)
+            if device_submesh is None:
+                if self.tp_dim is None:
+                    # Warn about not specifying tp_dim for
+                    # layers or frameworks that depend on this.
+                    logger.warning(
+                        "[FSDPDistributedIndex] Note: For TransformerEngine, or other machine learning "
+                        "frameworks like Megatron that assume TP=1, you must specify tp_dim to use "
+                        "Megatron-FSDP. Create a trivial TP dimension by setting the TP dimension size "
+                        "to 1 in the DeviceMesh.\n"
+                        f"DeviceMesh: {self.device_mesh}"
+                    )
+                raise ValueError(
+                    f"[FSDPDistributedIndex][get_submesh] No sub-mesh with "
+                    f"mesh_dim_names={mesh_dim_names} has been registered with Megatron-FSDP."
                 )
-            raise ValueError(
-                f"[FSDPDistributedIndex][get_submesh] No sub-mesh with "
-                f"mesh_dim_names={mesh_dim_names} has been registered with Megatron-FSDP."
-            )
-        return device_submesh
->>>>>>> 8479eb35
+            return device_submesh
 
     def get_dp_group(self, is_expert_parallel: bool = False) -> ProcessGroup:
         """Get the data parallel process group."""
