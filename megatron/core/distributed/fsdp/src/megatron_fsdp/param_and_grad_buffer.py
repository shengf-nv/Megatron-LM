# Copyright (c) 2025, NVIDIA CORPORATION.  All rights reserved.
#
# Licensed under the Apache License, Version 2.0 (the "License");
# you may not use this file except in compliance with the License.
# You may obtain a copy of the License at
#
#     http://www.apache.org/licenses/LICENSE-2.0
#
# Unless required by applicable law or agreed to in writing, software
# distributed under the License is distributed on an "AS IS" BASIS,
# WITHOUT WARRANTIES OR CONDITIONS OF ANY KIND, either express or implied.
# See the License for the specific language governing permissions and
# limitations under the License.

# TODO: Split this file into smaller files.

import copy
import dataclasses
import functools
import gc
import inspect
import logging
import math
import traceback
import warnings
from collections import defaultdict, namedtuple
from contextlib import ExitStack, nullcontext
from enum import Enum
from typing import Any, Callable, Dict, List, Optional, Tuple, cast

import torch
from torch.distributed import _coalescing_manager
from torch.distributed.tensor import DTensor, Replicate, Shard
from torch.distributed.tensor.device_mesh import _mesh_resources

from .uneven_dtensor import update_uneven_dtensor_chunk_metadata, validate_uneven_dtensor
from .utils import (
    _MODEL_PARALLEL_RNG_TRACKER_NAME,
    FSDPDistributedIndex,
    get_global_memory_buffer,
    is_mcore_tensor_model_parallel,
    is_mcore_tensor_parallel_duplicated,
    get_mcore_tensor_parallel_partition_dim,
)

logger = logging.getLogger(__name__)


try:
    # Default to Megatron-LM FW.
    from megatron.core.distributed.distributed_data_parallel_config import (
        DistributedDataParallelConfig,
    )
    from megatron.core.fp8_utils import (
        is_float8tensor,
        modify_underlying_storage,
        quantize_param_shard,
    )
    from megatron.core.tensor_parallel import get_cuda_rng_tracker
    from megatron.core.utils import is_submodule, is_te_min_version

    logger.info("Detected Megatron Core, using Megatron-FSDP with Megatron.")

except ImportError:
    # Megatron-LM is not installed, use Megatron-FSDP as a standalone module.
    from .distributed_data_parallel_config import DistributedDataParallelConfig
    from .utils import (
        get_cuda_rng_tracker,
        is_float8tensor,
        is_submodule,
        is_te_min_version,
        modify_underlying_storage,
        quantize_param_shard,
    )

    logger.info("Megatron Core is not installed, Megatron-FSDP will run without Megatron Core.")

try:
    from transformer_engine.pytorch import fp8_model_init
    from transformer_engine.pytorch.module.base import TransformerEngineBaseModule

    HAVE_TE = True
except Exception:
    HAVE_TE = False

try:
    # Try to import the MCore NCCL nccl_allocator first.
    # If it fails, try to import the APEX NCCL nccl_allocator.
    import megatron.core.nccl_allocator as nccl_allocator
except ImportError:
    try:
        import apex.contrib.nccl_allocator as nccl_allocator
    except ImportError:
        nccl_allocator = None

NCCL_MEMORY_POOL = None


def _p_assert(cond: Any, s: str, raise_assertion_error: bool = True) -> None:
    """Alternate to ``assert`` when in the backward context to print the error
    message ``s`` since otherwise, it is swallowed.
    """
    if not cond:
        print(s)
        traceback.print_stack()
        if raise_assertion_error:
            raise AssertionError(s)


def _alloc_storage(tensor: torch.Tensor, size: torch.Size) -> None:
    """
    Allocate storage for ``tensor`` with the given size.

    Returns:
        bool: ``True`` if this method allocated storage and ``False`` if the
        storage was already allocated.
    """
    with torch.no_grad():
        if not torch.distributed._functional_collectives.is_torchdynamo_compiling():
            already_allocated = tensor._typed_storage()._size() == size.numel()
            if not already_allocated:
                tensor_storage_size = tensor._typed_storage()._size()
                _p_assert(
                    tensor_storage_size == 0,
                    "Tensor storage should have been resized to be 0 but got PLACEHOLDEr",
                )
                tensor._typed_storage()._resize_(size.numel())


def _free_storage(tensor: torch.Tensor):
    """
    Frees the underlying storage of ``tensor``.

    Returns:
        bool: ``True`` if the method freed the storage and ``False`` if the
        storage was already freed.
    """
    with torch.no_grad():
        if not torch.distributed._functional_collectives.is_torchdynamo_compiling():
            already_freed = tensor._typed_storage()._size() == 0
            if not already_freed:
                _p_assert(
                    tensor.storage_offset() == 0,
                    "Freeing a tensor's storage is unsafe when it is not the sole occupant\n"
                    f"storage offset: {tensor.storage_offset()}\n"
                    f"storage size: {tensor._typed_storage()._size()}\n"
                    f"tensor shape: {tensor.shape}",
                )
                tensor._typed_storage()._resize_(0)


TensorItemIndex = namedtuple(
    "TensorItemIndex", ["global_data_index", "size", "item_id", "bucket_id", "shape"]
)
BucketIndex = namedtuple("BucketIndex", ["bucket_id", "global_data_index", "size", "items"])
ShardBucketIndex = namedtuple(
    "ShardBucketIndex",
    ["bucket_id", "global_data_index", "local_data_index", "bucket_data_index", "size"],
)


class MultiGroupUBRAllocator:
    """
    A custom allocator class that registers a single memory pool with multiple different
    communication groups, which is not natively supported by apex's nccl_allocator.

    This is particularly useful for Mixture of Experts (MoE) models where:
    - Non-expert parameters/gradients use the data-parallel + context-parallel group (dp_cp_group)
    - Expert parameters/gradients use the expert-parallel + data-parallel group (ep_dp_group)

    Since Megatron-Core FSDP uses a contiguous single tensor for the entire model's parameters, we
    need to register the same memory pool with both communication groups to enable nccl algorithms
    that is relying on the user buffer registration for both expert and non-expert parameters.

    Implementation:
        It uses apex nccl_allocator internally to create a Tensor using ncclMemAlloc
        and register to the `group` and then registers the Mempool also for the `additional_group`

    Example:
        ```
        import apex.contrib.nccl_allocator as nccl_allocator
        nccl_allocator.init()
        pool = nccl_allocator.create_nccl_mem_pool()
        group_1 = torch.distributed.new_group(ranks=[0, 1, 2, 3, 4, 5, 6, 7], backend="nccl")
        group_2 = torch.distributed.new_group(ranks=[0, 2, 4, 6], backend="nccl")
        with MultiGroupUBRAllocator(pool, groups=[group_1, group_2]):
            a = torch.zeros(1024, dtype=torch.float32, device="cuda")
            b = torch.zeros(1024, dtype=torch.float32, device="cuda")
        ```
    """

    def __init__(self, pool, groups):  # torch.cuda.MemPool  # torch.distributed.ProcessGroup
        self.pool = pool
        self.groups = groups
        self.mem_allocator = nccl_allocator.nccl_mem(self.pool, group=self.groups[0])
        assert len(self.groups) > 1, "MultiGroupUBRAllocator requires at least two groups"

    def __enter__(self):
        for group in self.groups[1:]:
            backend = group._get_backend(torch.device("cuda", torch.cuda.current_device()))
            try:
                # Since the registration is done in mempool granularity, we need to deregister
                # the tensors in the mempool and re-register the mempool including the newly created
                # tensors after the context is exited.
                backend.deregister_mem_pool(self.pool)
            except RuntimeError:
                pass
        self.mem_allocator.__enter__()

    def __exit__(self, *args):
        self.mem_allocator.__exit__(*args)
        for group in self.groups[1:]:
            backend = group._get_backend(torch.device("cuda", torch.cuda.current_device()))
            if torch.distributed.get_rank() == 0:
                print(
                    f"[MultiGroupUBRAllocator] Registering mem pool to group {group}, "
                    f"group.group_desc:{group.group_desc}"
                )
            backend.register_mem_pool(self.pool)


@dataclasses.dataclass
class BucketingPolicy:
    """
    A policy for bucketing in Fully Sharded Data Parallel (FSDP) training.

    Attributes:
        suggested_bucket_size (int): The suggested size of each bucket in num of elements.
        fsdp_unit_modules (list): A list of module classes that are treated as a
            single unit for FSDP bucketing.
        data_parallel_sharding_strategy (str): The strategy used for sharding
            data parallel modules.

    Note:
        This policy is used to configure the bucketing behavior in FSDP training.
    """

    suggested_bucket_size: Optional[int] = 40_000_000
    fsdp_unit_modules: List[torch.nn.Module] = dataclasses.field(default_factory=list)
    data_parallel_sharding_strategy: str = "no_shard"


def _pad(number_to_be_padded: int, divisor: int) -> int:
    return int(math.ceil(number_to_be_padded / divisor) * divisor)


def build_data_parallel_buffer_index(
    elements: List[torch.Size],
    data_parallel_rank: int,
    data_parallel_world_size: int,
    is_data_distributed: bool,
    ddp_config: DistributedDataParallelConfig,
    bucket_id: int = 0,
    chunk_size_factor: int = 1,
) -> Tuple[List[tuple], BucketIndex, ShardBucketIndex]:
    """
    Assuming that all input tensor elements contiguously compose a global
    buffer, give the index range of every tensor, the bucket in the buffer,
    and the (distributed) shard within the bucket. Note that the global bucket
    buffer is only temporarily allocated, but is abstractly tracked via indices
    deduced from the number of raw parameters assigned to this buffer / bucket.

    Args:
        elements (List[torch.Size]): List of input tensor.
        data_parallel_rank (int): Rank of the current process in the data parallel group.
        data_parallel_world_size (int): World size of the data parallel group.
        bucket_id (int, optional): The id of the bucket. Defaults to 0.

    Returns:
        Tuple[Dict[int, TensorItemIndex], BucketIndex, ShardBucketIndex]: The index
            range of every tensor, every bucket and every in bucket local buffer.
    """

    def _pad_if_needed(data_index: int) -> int:
        if ddp_config.data_parallel_sharding_strategy != "no_shard":
            return _pad(data_index, data_parallel_world_size * chunk_size_factor)
        return data_index

    def add_item(item_id, item, offset, item_index_map):
        # The item index map contains information on where each parameter item will
        # be stored in the tensor data buffer in a bucket.
        item_index_map[item_id] = TensorItemIndex(
            # Global data index of the starting idx of this parameter
            # = running global data index + updated bucket size - the parameter size.
            global_data_index=offset,
            # Number of tensor elements in the parameter.
            size=item.numel(),
            # Index of the parameter to be buffered in the list of parameter shapes.
            item_id=item_id,
            # ID of the bucket that this parameter belongs to.
            bucket_id=bucket_id,
            # Shape of the parameter.
            shape=item,
        )

    fragment_items = []
    regular_items = []
    for item_id, item in enumerate(elements):
        if item.numel() < chunk_size_factor:
            fragment_items.append((item_id, item))
        else:
            item[1:].numel()
            regular_items.append((item_id, item))

    # Sort the fragments so that items with larger sizes come first.
    # When filling the remaining space, prioritize placing the larger fragments first.
    sorted(fragment_items, key=lambda id_item: -id_item[1].numel())

    # For all bucket parameters, add information on the parameter to the item index map,
    # and add the size of the parameter to the bucket.
    item_index_map = {}
    data_index = 0
    while len(regular_items) > 0:
        item_id, item = regular_items.pop(0)
        add_item(item_id, item, data_index, item_index_map)
        if item.numel() % chunk_size_factor == 0:
            data_index += item.numel()
            continue

        gap_offset = data_index + item.numel()
        data_index += (item.numel() // chunk_size_factor + 1) * chunk_size_factor
        remain = item.numel() % chunk_size_factor
        space = chunk_size_factor - remain
        found_rhs = False
        for id_rhs in regular_items[:]:
            rhs_id, rhs = id_rhs
            if rhs.numel() % chunk_size_factor == 0:
                continue
            rhs_remain = rhs.numel() % chunk_size_factor
            if remain + rhs_remain <= chunk_size_factor:
                found_rhs = True
                regular_items.remove(id_rhs)
                break

        # If a item is found to have remnants, then the remnants of the two
        # items are placed in one "grid".
        if found_rhs:
            add_item(rhs_id, rhs, data_index - rhs_remain, item_index_map)
            space -= rhs_remain
            data_index += rhs.numel() // chunk_size_factor * chunk_size_factor

        # Try adding the fragments into the gaps
        for id_frag in fragment_items[:]:
            frag_id, frag = id_frag
            if frag.numel() > space:
                continue
            add_item(frag_id, frag, gap_offset, item_index_map)
            space -= frag.numel()
            gap_offset += frag.numel()
            fragment_items.remove(id_frag)

    for frag_id, frag in fragment_items:
        add_item(frag_id, frag, data_index, item_index_map)
        data_index += frag.numel()

    # Bucket index contains information on what tensor items are in this bucket.
    bucket_index = BucketIndex(
        bucket_id=bucket_id,
        global_data_index=0,
        size=_pad_if_needed(data_index),
        items=list(item_index_map.values()),
    )

    # Sharded bucket index contains local bucket shard information.
    shard_bucket_index = _get_dp_buffer_shard_bucket_index(
        bucket_index, is_data_distributed, data_parallel_world_size, data_parallel_rank
    )

    # Return the tensor item index map in the buffer,
    # the bucket index with information on what items this bucket contains,
    # and the sharded bucket index.
    return item_index_map, bucket_index, shard_bucket_index


def _get_dp_buffer_shard_bucket_index(
    bucket_index: BucketIndex,
    is_data_distributed: bool,
    data_parallel_world_size: int,
    data_parallel_rank: int,
) -> ShardBucketIndex:
    """
    Build the data parallel buffer shard bucket index from the bucket index.

    Args:
        bucket_index (BucketIndex): The bucket index containing information on the
            items in the bucket.
        is_data_distributed (bool): Whether the data is distributed across multiple
            processes.
        data_parallel_world_size (int): The world size of the data parallel group.
        data_parallel_rank (int): The rank of the current process in the data parallel group.

    Returns:
        ShardBucketIndex: The shard bucket index containing information on the
            location and size of the buffer shard in the global bucket.
    """
    # Calculate the shard size and the starting index of this shard in the global bucket.
    # Each rank / process will have a different shard size and starting index regardless
    # of whether the buffer is sharded or not, i.e. a "virtual shard" for unsharded buffers.
    shard_size = bucket_index.size // data_parallel_world_size
    bucket_data_index = shard_size * data_parallel_rank

    # Calculate the global data index of the starting index of this shard in the global bucket.
    global_data_index = bucket_index.global_data_index + bucket_data_index

    if is_data_distributed:
        # Sharded Data Buffer - This index stores the location (start) and size (end) of the
        # buffer shard in the global bucket.
        shard_bucket_index = ShardBucketIndex(
            bucket_id=bucket_index.bucket_id,
            # Location of the buffer shard in the global bucket.
            global_data_index=global_data_index,
            # When the buffer is sharded, the local index of the data in this shard starts at 0.
            local_data_index=0,
            # Location of the buffer shard relative to the global starting index of the bucket.
            bucket_data_index=bucket_data_index,
            size=shard_size,  # Size of the bucket shard.
        )
    else:
        # Virtual sharding for bijections with other sharded buffers. But the buffer
        # itself is not actually sharded and contains the entire global bucket.
        shard_bucket_index = ShardBucketIndex(
            bucket_id=bucket_index.bucket_id,
            global_data_index=global_data_index,
            # When the buffer is not sharded, the local index of the data in this
            # "virtual" shard begins at the location of the buffer shard in the
            # global bucket, because the entire bucket is stored in this buffer.
            local_data_index=global_data_index,
            bucket_data_index=bucket_data_index,
            size=shard_size,
        )
    return shard_bucket_index


@dataclasses.dataclass
class Bucket:
    """
    A container for holding data in Fully Sharded Data Parallel (FSDP) training.

    Attributes:
        data (torch.Tensor): A tensor containing the data elements
            grouped together in a bucket.
            used to synchronize data operations.

    Note:
        Buckets are used to optimize communication in FSDP training by
            grouping small tensors together.
    """

    data: torch.Tensor


class TemporaryBucketAllocator:
    """
    A utility class for managing temporary buckets (buffers) used in FSDP
    operations like parameters unshard and gradients reduction.

    This allocator handles the dynamic allocation and deallocation of temporary memory buffers
    needed during FSDP (Fully Sharded Data Parallel) operations, particularly for parameters
    unshard and gradients reduction. It helps optimize memory usage by allowing temporary
    buckets to be released when no longer needed.

    Key Features:
        - Dynamic allocation of temporary buckets for FSDP operations
        - Memory-efficient management of temporary buffers
        - Support for both parameters unshard and gradients reduction operations
        - Automatic cleanup of unused buckets to save memory

    Usage:
        ```python
        # Create an allocator instance
        allocator = TemporaryBucketAllocator(name="gpt_parameters")

        # Allocate a temporary bucket
        temp_bucket = allocator.allocate(size=1024, dtype=torch.float32)

        # Use the temporary bucket for FSDP operations
        # ... perform all-gather or reduce-scatter ...

        # Free the bucket when done
        allocator.free(temp_bucket)
        ```

    Note:
        It's important to release temporary buckets after use to prevent memory leaks
        and optimize memory usage during training.
    """

    def __init__(self):
        self.buckets = {}

    def allocate(
        self,
        bucket_id: int,
        size: int,
        dtype: torch.dtype,
        device: torch.device,
        mem_alloc_context: Optional[Callable] = None,
    ) -> Bucket:
        """
        allocate a temporary bucket.
        """
        if bucket_id not in self.buckets:
            self.buckets[bucket_id] = Bucket(data=torch.empty(size, dtype=dtype, device=device))
        return self.buckets[bucket_id]

    def free(self, bucket_id: int):
        """
        free a temporary bucket.
        """
        if bucket_id in self.buckets:
            _free_storage(self.buckets[bucket_id].data)
            del self.buckets[bucket_id]


class StorageResizeBasedBucketAllocator(TemporaryBucketAllocator):
    """
    A specialized temporary bucket allocator that resizes the storage of temporary buckets
    based on the required size.
    """

    def __init__(self):
        super().__init__()

    def allocate(
        self,
        bucket_id: int,
        size: int,
        dtype: torch.dtype,
        device: torch.device,
        mem_alloc_context: Optional[Callable] = None,
    ) -> Bucket:
        """
        allocate a temporary bucket.
        """
        if bucket_id not in self.buckets:
            self.buckets[bucket_id] = Bucket(data=torch.empty(size, dtype=dtype, device=device))
        bucket = self.buckets[bucket_id]
        _alloc_storage(bucket.data, torch.Size([size]))
        return bucket

    def free(self, bucket_id: int):
        """
        free a temporary bucket.
        """
        if bucket_id in self.buckets:
            _free_storage(self.buckets[bucket_id].data)


class RotaryBucketAllocator(TemporaryBucketAllocator):
    """A specialized temporary bucket allocator that implements a circular buffer recycling strategy
    to minimize memory fragmentation in FSDP operations.

    RotaryBucketAllocator extends TemporaryBucketAllocator by maintaining a limited pool of
    pre-allocated buffers that are reused in a circular manner. This approach helps prevent
    memory fragmentation that typically occurs with frequent allocation and deallocation of
    temporary buffers during FSDP operations.

    Key Features:
        - Circular buffer recycling strategy for memory efficiency
        - Reduced memory fragmentation compared to dynamic allocation
        - Pre-allocated buffer pool for faster access
        - Automatic buffer reuse without explicit deallocation

    Usage:
        ```python
        # Create a rotary allocator
        allocator = RotaryBucketAllocator(name="gpt_parameters")

        # Get a temporary buffer from the pool
        temp_bucket = allocator.allocate(dtype=torch.float32)

        # Use the temporary bucket for FSDP operations
        # ... perform all-gather or reduce-scatter ...

        # Free the bucket when done, make it in idle buffer pool
        allocator.free(temp_bucket)
        ```
    """

    def __init__(self, name: str):
        super().__init__()
        self.name = name
        self.num_global_buffer = 0
        self.idle_buffer = []  # [buffer_id]
        self.using_buffer = {}  # {bucket_id: buffer_id}

    def allocate(
        self,
        bucket_id: int,
        size: int,
        dtype: torch.dtype,
        device: torch.device,
        mem_alloc_context: Optional[Callable] = None,
    ) -> Bucket:
        """
        allocate a temporary bucket.
        """

        def _get_global_buffer(buffer_id: int):
            return get_global_memory_buffer().get_tensor(
                [size],
                dtype=dtype,
                name=self._get_gbuf_name(buffer_id),
                mem_alloc_context=mem_alloc_context,
            )

        if bucket_id in self.using_buffer:
            buffer_id = self.using_buffer[bucket_id]
            return Bucket(data=_get_global_buffer(buffer_id))

        if len(self.idle_buffer) == 0:
            # allocate new buffer
            buffer_id = self.num_global_buffer
            self.num_global_buffer += 1
            self.idle_buffer.append(buffer_id)

        buffer_id = self.idle_buffer.pop(0)
        self.using_buffer[bucket_id] = buffer_id
        return Bucket(data=_get_global_buffer(buffer_id))

    def _get_gbuf_name(self, buffer_id: int):
        return f"{self.name}_{buffer_id}"

    def free(self, bucket_id: int):
        """
        free a temporary bucket.
        """
        if bucket_id in self.using_buffer:
            buffer_id = self.using_buffer.pop(bucket_id)
            self.idle_buffer.append(buffer_id)


class FixedPoolAllocator(TemporaryBucketAllocator):
    """
    A specialized temporary bucket allocator that implements a buffer recycling strategy
    to minimize memory fragmentation in FSDP operations.

    This allocator maintains a fixed pool of pre-allocated buffers, reusing them
    to reduce the overhead and fragmentation caused by frequent allocation and
    deallocation of temporary buffers during FSDP operations.
    """

    def __init__(self, name: str, fsdp_param_groups: List["ParameterGroup"], size: int = 2):
        self.name = name
        self.fsdp_param_groups = fsdp_param_groups
        self.size = size  # Number of buffers in the pool (default is 2 for double buffering)
        self.allocation_tracker = {}  # tracking the global buffer allocation status

        # Build a mapping from FSDP unit id to its associated bucket ids.
        fsdp_unit_buckets = defaultdict(list)
        for bucket_id, param_group in enumerate(fsdp_param_groups):
            if param_group.fsdp_unit_id == -1 or param_group.fsdp_unit_id is None:
                continue
            fsdp_unit_buckets[param_group.fsdp_unit_id].append(bucket_id)
        self.fsdp_unit_buckets = fsdp_unit_buckets

        # Identify the largest group of FSDP units that share the same buffer storage.
        fsdp_units_to_double_buffer = []
        for fsdp_unit_id, bucket_ids in fsdp_unit_buckets.items():
            same_storage_fsdp_units = []
            for i in fsdp_unit_buckets:
                if self._is_two_bucket_group_equal(fsdp_unit_buckets[i], bucket_ids):
                    same_storage_fsdp_units.append(i)
            # Track the largest group of FSDP units sharing the same buffer storage
            if len(same_storage_fsdp_units) > len(fsdp_units_to_double_buffer):
                fsdp_units_to_double_buffer = same_storage_fsdp_units

        # --- Fixed Pool Buffering Check ---
        # Ensure there is at least one group of FSDP units eligible for fixed pool buffering.
        # If not, the allocator cannot provide its intended memory recycling benefits.
        assert (
            len(fsdp_units_to_double_buffer) > 0
        ), "Found no FSDP units to use fixed-size buffering"
        self.fsdp_double_buffer_units = fsdp_units_to_double_buffer

        # Initialize buffer group status.
        # Each buffer group represents a set of buffers associated with an FSDP unit's bucket group.
        self.idle_buffer = []  # List of available (buf_group_id, offset) tuples.
        self.using_buffer = {}  # Map from bucket_id to (buf_group_id, offset) in use.

        # Populate the idle buffer pool with all buffer group and bucket offset combinations.
        for buf_group_id in range(self.size):  # Iterate over each buffer group in the pool.
            num_bucket = len(self.fsdp_unit_buckets[self.fsdp_double_buffer_units[0]])
            for bucket_offset in range(num_bucket):
                self.idle_buffer.append((buf_group_id, bucket_offset))

        # Fallback allocator used if the fixed pool allocator cannot fulfill a request.
        self.backup_allocator = TemporaryBucketAllocator()

    def _is_two_bucket_group_equal(self, group_a, group_b):
        # Check if two bucket groups are equivalent in dtype and size.
        if len(group_a) != len(group_b):
            return False

        for a, b in zip(group_a, group_b):
            pg_a = self.fsdp_param_groups[a]
            pg_b = self.fsdp_param_groups[b]
            a_size = sum(p.numel() for p in pg_a.params)
            b_size = sum(p.numel() for p in pg_b.params)
            if pg_a.dtype != pg_b.dtype or a_size != b_size:
                return False
        return True

    def allocate(
        self,
        bucket_id: int,
        size: int,
        dtype: torch.dtype,
        device: torch.device,
        mem_alloc_context: Optional[Callable] = None,
    ) -> Bucket:
        """
        allocate a temporary bucket.
        """
        fsdp_unit_id = self.fsdp_param_groups[bucket_id].fsdp_unit_id
        if fsdp_unit_id in self.fsdp_double_buffer_units:
            # Try to allocate from the buffer pool.
            bucket_offset = self.fsdp_unit_buckets[fsdp_unit_id].index(bucket_id)
            buffer_name = None
            if bucket_id in self.using_buffer:
                # If this bucket is already using a buffer, reuse it.
                buf_group_id, bucket_offset = self.using_buffer[bucket_id]
                buffer_name = self._get_gbuf_name(buf_group_id, bucket_offset)
            else:
                # Otherwise, find an available buffer group for this bucket offset.
                for buf_group_id in range(self.size):
                    if (buf_group_id, bucket_offset) in self.idle_buffer:
                        self.using_buffer[bucket_id] = (buf_group_id, bucket_offset)
                        buffer_name = self._get_gbuf_name(buf_group_id, bucket_offset)
                        self.idle_buffer.remove((buf_group_id, bucket_offset))
                        break

            assert buffer_name is not None, (
                f"[FSDP][Rank {torch.distributed.get_rank()}][{self.name}] "
                f"No buffer found for bucket_id: {bucket_id}, fsdp_unit_id: {fsdp_unit_id}, "
                f"bucket_offset: {bucket_offset} \n"
                f"current using_buffer: {self.using_buffer} \n"
                f"current idle_buffer: {self.idle_buffer}"
            )
            # Synchronization is required before the allocation for the user buffer
            if mem_alloc_context is not None and mem_alloc_context != nullcontext:
                # Check if a new buffer allocation is required
                if (
                    self.allocation_tracker.get((buffer_name, dtype), None) is None
                    or self.allocation_tracker[(buffer_name, dtype)] < size
                ):
                    # Requires synchronization for new buffer allocation
                    self.allocation_tracker[(buffer_name, dtype)] = size
                    torch.cuda.synchronize()
            return Bucket(
                data=get_global_memory_buffer().get_tensor(
                    [size], dtype=dtype, name=buffer_name, mem_alloc_context=mem_alloc_context
                )
            )

        # If the bucket is not eligible for fixed pool buffering, or no buffer is available,
        # fall back to dynamic allocation via the backup allocator. This means that we
        # will do dynamic memory allocation.
        logging.debug(f"[FSDP] Using backup allocator for {bucket_id} {fsdp_unit_id}")
        return self.backup_allocator.allocate(
            bucket_id=bucket_id, size=size, dtype=dtype, device=device
        )

    def _get_gbuf_name(self, buf_group_id: int, bucket_index: int):
        return f"{self.name}_{buf_group_id}_{bucket_index}"

    def free(self, bucket_id: int):
        """
        free a temporary bucket.
        """
        fsdp_unit_id = self.fsdp_param_groups[bucket_id].fsdp_unit_id
        if fsdp_unit_id in self.fsdp_double_buffer_units:
            if bucket_id not in self.using_buffer:
                # This bucket is not allocated by fixed pool allocator.
                return
            # Return the buffer to the idle pool.
            self.idle_buffer.append(self.using_buffer[bucket_id])
            del self.using_buffer[bucket_id]
            return
        # If not managed by fixed pool allocator, delegate to the backup allocator.
        logging.debug(f"[FSDP] Free from the backup allocator for {bucket_id} {fsdp_unit_id}")
        self.backup_allocator.free(bucket_id)


class DataParallelBuffer:
    """
    A class that manages the data parallel buffer for Fully Sharded Data Parallel (FSDP) training.
    It has two operating modes given a bucket of module parameters:

        - Sharded: The bucket is sharded across the data parallel group, and each
            rank will manage a shard of the bucket that is persistently stored in this buffer.
        - Unsharded: The bucket is not sharded, and the entire bucket is persistently
            stored in this buffer. Virtual shards of this unsharded buffer can be
            retrieved from each rank when needed.

    This design supports interoperability of sharded and unsharded buffers,
    e.g. optim and optim_grads,
    where buffers associated with sharded parameters can be utilized with buffers
    associated with unsharded parameters through the use of "virtual" or rank-specific
    shards for the unsharded buffers.
    """

    def __init__(
        self,
        ddp_config: DistributedDataParallelConfig,
        params: List[torch.nn.Parameter],
        is_data_distributed: bool,
        bucket_id: int,
        dtype: Optional[torch.dtype] = None,
        device: Optional[torch.device] = None,
        data_parallel_group: Optional[torch.distributed.ProcessGroup] = None,
        dp_rank: Optional[int] = None,
        temporary_bucket_allocator: Optional[TemporaryBucketAllocator] = None,
        is_dtype_float8: bool = False,
        gradient_scaling_factor: Optional[float] = None,
        chunk_size_factor: int = 1,
        mem_alloc_context: Optional[Callable] = None,
        item_index_map: Optional[Dict[int, TensorItemIndex]] = None,
        bucket_index: Optional[BucketIndex] = None,
        shard_bucket_index: Optional[ShardBucketIndex] = None,
    ) -> None:
        self.ddp_config = ddp_config
        self.params = params
        _param_dtype = {p.dtype for p in self.params}

        assert len(_param_dtype) == 1, f"params have different dtypes: {_param_dtype}"
        self.is_data_distributed = is_data_distributed
        self.bucket_id = bucket_id
        self.dtype = dtype if dtype else next(iter(_param_dtype))
        self.device = device
        self.data_parallel_group = data_parallel_group
        # NOTE: Specifying dp_rank is a tricky thing. Currently, only full-shard
        # hybrid FSDP needs to do this to set dp rank that is different from the group rank.
        if dp_rank is not None:
            logger.warning(
                f"[FSDP] DataParallelBuffer[{bucket_id}] initialized with dp_rank={dp_rank}, "
                f"native dp_rank={torch.distributed.get_rank(data_parallel_group)}, "
                f"global_rank={torch.distributed.get_rank()}"
            )
            self.dp_rank = dp_rank
        else:
            self.dp_rank = torch.distributed.get_rank(data_parallel_group)
        self.dp_world_size = torch.distributed.get_world_size(data_parallel_group)
        self.temporary_bucket_allocator = (
            temporary_bucket_allocator if temporary_bucket_allocator else TemporaryBucketAllocator()
        )
        self.is_dtype_float8 = is_dtype_float8
        self.gradient_scaling_factor = gradient_scaling_factor
        self.mem_alloc_context = mem_alloc_context if mem_alloc_context else nullcontext

        # Setup the item index map, bucket index, and shard bucket index from
        # the provided arguments, or build them if not provided.
        if item_index_map or bucket_index or shard_bucket_index:
            assert (
                item_index_map is not None
            ), "item_index_map must be provided if bucket_index or shard_bucket_index is provided"
            assert (
                bucket_index is not None
            ), "bucket_index must be provided if item_index_map or shard_bucket_index is provided"
            assert (
                shard_bucket_index is not None
            ), "shard_bucket_index must be provided if item_index_map or bucket_index is provided"
            self.item_index_map = item_index_map
            self.bucket_index = bucket_index
            self.shard_bucket_index = shard_bucket_index
        else:
            # Build the data parallel buffer index, which contains information
            # on where each parameter / gradient tensor will be stored in this
            # distributed buffer.
            (self.item_index_map, self.bucket_index, self.shard_bucket_index) = (
                build_data_parallel_buffer_index(
                    [to_local_if_dtensor(p).shape for p in self.params],
                    self.dp_rank,
                    self.dp_world_size,
                    is_data_distributed,
                    ddp_config,
                    bucket_id=bucket_id,
                    chunk_size_factor=chunk_size_factor,
                )
            )

        self.data_size = (
            self.bucket_index.size if not is_data_distributed else self.shard_bucket_index.size
        )

        # Count all parameters in this buffer and store their enumerated index.
        self.param_idx = {p: i for i, p in enumerate(self.params)}

    def init_data(self, data: torch.Tensor):
        """Allocate a buffer Tensor to persistently store the data for this
        (shard of) the buffer.
        """
        assert data.dtype == self.dtype, f"Data type mismatch: {data.dtype} != {self.dtype}"
        assert (
            data.numel() == self.data_size
        ), f"Data size mismatch: {data.numel()} != {self.data_size}"
        self.data = data

    def fetch_bucket(
        self, dtype: Optional[torch.dtype] = None, set_param_data: bool = False
    ) -> Bucket:
        """
        Fetch a communication buffer for data-parallel operations.

        The size of the bucket is defined by the `DataParallelBuffer` instance.

        Args:
            dtype (Optional[torch.dtype], optional): The data type of the tensor
                to fetch a buffer for. Defaults to None.

        Returns:
            Bucket: The communication buffer for the specified data type.
        """
        if dtype is None:
            dtype = self.dtype
        bucket_index = self.bucket_index

        if not self.is_data_distributed and dtype == self.dtype:
            bucket = Bucket(
                data=self.data[
                    bucket_index.global_data_index : bucket_index.global_data_index
                    + bucket_index.size
                ]
            )
        else:
            # Bucket (unsharded) needs to be retrieved. If the temporary bucket cache
            # does not have the bucket corresponding to the bucket_id, it will allocate
            # a new Bucket with an empty tensor. Otherwise, it will simply return the
            # pre-allocated bucket with pre-existing data.
            bucket = self.temporary_bucket_allocator.allocate(
                bucket_id=bucket_index.bucket_id,
                size=bucket_index.size,
                dtype=dtype,
                device=self.device,
                mem_alloc_context=self.mem_alloc_context,
            )

        # Need to set parameter data after resize model weight buffer data-storage.
        if set_param_data:
            for p in self.params:
                item_id = self.param_idx[p]
                p = to_local_if_dtensor(p)
                if is_float8tensor(p):
                    p._data = self.get_item_from_bucket(bucket, item_id).view(p.shape)
                else:
                    p.data = self.get_item_from_bucket(bucket, item_id).view(p.shape)

        return bucket

    def free_bucket_storage(self):
        """
        Release the storage of a temporary communication bucket.
        If the bucket is temporary, this method frees its storage.
        """
        if not self.is_data_distributed:
            # Only free the allocated bucket if the buffer is sharded.
            # Otherwise, the buffer contains the entire bucket.
            return

        # Free the memory backing the temporarily-allocated bucket associated with this buffer.
        self.temporary_bucket_allocator.free(self.bucket_index.bucket_id)

        # Reset the main grad tensor to None to release the memory.
        for param in self.params:
            if hasattr(param, "main_grad"):
                param.main_grad = None

    def _get_item_slice_in_shard(self, item_id: int) -> Tuple[int, int]:
        """
        Return the coordinates of the slice of the item that is contained
        in this buffer shard. In other words, this returns the coordinates
        of all of the data in this item that is stored in this shard.

        Maps to the global coordinates of the item in the bucket when added to
        the starting coordinate of the item in the bucket, and maps to the local
        coordinates of the item in the shard when added to the difference between
        the starting coordinate of the item and the starting coordinate of the
        shard in the global bucket (i.e. mapping from item coordinates to global
        coordinates to shard coordinates).
        """
        item_index = self.item_index_map[item_id]
        shard_bucket_index = self.shard_bucket_index

        # Define the boundaries of the item in the global buffer,
        # as well as the boundaries of the shard in the buffer.
        # The tensor and shard boundaries may not align, so we
        # need to find their intersection, i.e. the slice of the
        # item that is contained in this shard.
        item_global_start = item_index.global_data_index
        item_global_end = item_index.global_data_index + item_index.size
        shard_bucket_start = shard_bucket_index.global_data_index
        shard_bucket_end = shard_bucket_index.global_data_index + shard_bucket_index.size

        # If the item is not in the shard, return 0, 0.
        if item_global_start > shard_bucket_end or item_global_end < shard_bucket_start:
            return (0, 0)

        # Find the slice of the item that is contained in this buffer shard relative
        # to the starting index of the item in the global bucket. If the item starts
        # before the shard, then the offset to reach the start of the slice of the item
        # in the shard from the starting index of the item is the difference between
        # the start of the shard and the start of the item. Otherwise, the offset is 0,
        # because the start of the item is within the shard.
        start = max(item_global_start, shard_bucket_start) - item_global_start
        # If the item ends after the shard, then the offset to reach the end of the
        # slice of the item in the shard from the starting index of the item is the
        # difference between the end of the shard and the start of the item. Otherwise,
        # the offset is just the size of the item, because the end of the item is
        # contained within the shard.
        end = min(item_global_end, shard_bucket_end) - item_global_start

        # Return the boundaries of the item in the shard relative to the global
        # start of the item.
        return (start, end)

    def locate_item_in_global_item(self, item_id: int) -> Tuple[int, int]:
        """
        Return the coordinates of the slice of the item that is contained
        in this buffer shard. In other words, this returns the coordinates
        of all of the data in this item that is stored in this shard.

        Helper function that adds a shortcut when the buffer is not sharded,
        in which case we don't need to compute the item-shard intersection,
        and can simply return the coordinates of the entire item.
        """
        item_index = self.item_index_map[item_id]
        if not self.is_data_distributed:
            # Buffer is not sharded, so we don't need to compute item-shard intersection.
            return (0, item_index.size)

        # Get item-shard intersection, and return item coordinates!
        slice_start, slice_end = self._get_item_slice_in_shard(item_id)
        if slice_start == slice_end:
            return (0, 0)
        return (slice_start, slice_end)

    def _get_item_local_shard_index(self, item_id: int) -> Tuple[int, int]:
        """
        Return the local coordinates of the slice of this buffer's shard that
        contains the item with the given ID. In other words, this returns the
        coordinates of all of the data in this shard associated with the item.

        Maps to the global coordinates of the item in the bucket when added to
        the starting coordinate of the shard in the global bucket, and maps to
        the coordinates of the item contained in the shard when added to the
        difference between the starting coordinate of the shard and the starting
        coordinate of the item in the global bucket (i.e. mapping from shard
        coordinates to global coordinates to item coordinates).
        """
        # Get the coordinates of the slice of the item that is contained in this shard.
        slice_start, slice_end = self._get_item_slice_in_shard(item_id)
        if slice_start == slice_end:
            # The item does not intersect this shard.
            return (0, 0)

        item_index = self.item_index_map[item_id]
        shard_bucket_index = self.shard_bucket_index

        """
        Compute the offset that maps the coordinates of the slice of the item in
        this shard to the local coordinates of the slice of this shard that contains
        the item, for retrieval of the item's data stored in this shard.
            - If distributed, then evaluates to item_start - shard_start
                (because shard_local_data_index = 0).
            - If not distributed, then evaluates to item_start (because
                shard_local_data_index = shard_global_data_index).
                This maps the coordinates of the slice of the item in this shard to
                the global coordinates of the slice of the item in the bucket because
                the unsharded buffer entirely backs the global bucket.
        """
        offset = (
            item_index.global_data_index
            - shard_bucket_index.global_data_index
            + shard_bucket_index.local_data_index
        )

        # Return the local coordinates of the slice of the item contained in this
        # (sharded or unsharded) buffer.
        return (offset + slice_start, offset + slice_end)

    def _get_item_local_index(self, item_id: int) -> Tuple[int, int]:
        """
        Return the local coordinates of the slice of this buffer's data that
        contains the item with the given ID.
        """
        if not self.is_data_distributed:
            # Return the boundary indices of the item in the bucket buffer.
            # Shortcut case where the buffer / bucket is not sharded, so we
            # can retrieve the untruncated item tensor from the buffer without
            # calculating the intersection of the item and the shard.
            item_index = self.item_index_map[item_id]
            # Note: Buffer coordinates = bucket coordinates when the buffer is not sharded.
            return (item_index.global_data_index, item_index.global_data_index + item_index.size)
        # Otherwise, return the local coordinates of the slice of this
        # buffer's shard that intersects the specified item tensor.
        return self._get_item_local_shard_index(item_id)

    def set_item(self, item_id: int, item_data: torch.Tensor) -> None:
        """
        Update a Tensor item managed by the `DataParallelBuffer` instance,
        i.e. store (a shard of) the Tensor in this buffer's datastore.

        The storage of the item is mapped to the communication bucket.
        This method updates the item data and ensures consistency with the bucket.

        Args:
            item_id (int): The ID of the tensor item to update.
            item_data (torch.Tensor): The new data for the tensor item.

        Returns:
            None
        """
        # When fully sharded, we need to get the slice of the item to be stored in this shard.
        # Otherwise, we can just flatten the entire item since this buffer contains
        # the entire bucket.
        if self.is_data_distributed:
            # Get the coordinates of the slice of the item that is contained in this shard.
            slice_start, slice_end = self._get_item_slice_in_shard(item_id)
            # Flatten the item data and get the slice of the item to place in the shard.
            item_data = item_data.flatten()[slice_start:slice_end]
        # Get the local coordinates of the slice of this buffer's shard that
        # intersects the specified item tensor.
        local_index_start, local_index_end = self._get_item_local_index(item_id)
        # Copy the slice of the item associated with this sharded buffer into the
        # slice of this buffer's shard that intersects the specified item tensor.
        shard = self.data[local_index_start:local_index_end]
        if shard.numel() > 0:
            shard.data.copy_(item_data.flatten())

    def get_item(self, item_id: int, only_shard: bool = False) -> torch.Tensor:
        """
        Retrieve a tensor item managed by the `DataParallelBuffer` instance,
        i.e. get all the item data stored in this sharded or unsharded buffer.

        The storage of the item is mapped to the communication bucket.
        If `only_shard` is True, returns only the shard of the item corresponding
            to the current process / rank, a "virtual shard" for unsharded buffers.
        Otherwise, returns the entire item, which could be a bucket shard or bucket.

        Args:
            item_id (int): The ID of the tensor item to retrieve.
            only_shard (bool, optional): Whether to return only the shard of the
                item. Defaults to False.

        Returns:
            torch.Tensor: The retrieved tensor item.
        """
        if only_shard:
            # Get segment of the item saved in the shard associated with this rank.
            # Used in situations where the buffer is unsharded but another buffer
            # associated with this buffer's data is sharded, so you need to retrieve
            # a "virtual shard" of the item corresponding to this process / rank
            # from this unsharded buffer.
            start, end = self._get_item_local_shard_index(item_id)
        else:
            # Retrieve all item data stored in this buffer. Buffer could be sharded or unsharded.
            # When sharded, return the intersection of the item and the bucket shard
            # stored in this buffer.
            # When unsharded, return the entire item in the unsharded bucket stored in this buffer.
            start, end = self._get_item_local_index(item_id)

        return self.data[start:end]

    def get_item_from_bucket(self, bucket: Bucket, item_id: int):
        """
        Get Tensor item data from the given bucket specified by the item ID.
        """
        item_index = self.item_index_map[item_id]
        bucket_index = self.bucket_index
        start_index = item_index.global_data_index - bucket_index.global_data_index
        end_index = start_index + item_index.size
        item = bucket.data[start_index:end_index]
        return item

    def get_shard_from_bucket(self, bucket: Bucket):
        """
        Get the shard from the provided bucket associated with the sharding strategy of this buffer.
        """
        shard_bucket_index = self.shard_bucket_index
        offset = shard_bucket_index.bucket_data_index
        shard_size = shard_bucket_index.size
        shard = bucket.data[offset : offset + shard_size]
        return shard

    def get_shard_from_local_buffer(self) -> torch.Tensor:
        """
        Get the shard or virtual shard of the bucket stored in this buffer.
        """
        index = self.shard_bucket_index
        # If the buffer is sharded, return the shard stored in this buffer.
        # Otherwise, return the virtual shard of the bucket associated with this buffer,
        # corresponding to the process / rank of this buffer.
        return self.data[index.local_data_index : index.local_data_index + index.size]


@dataclasses.dataclass
class ParameterGroup:
    """
    Represents a group of model parameters along with metadata for managing
    data-parallel training in PyTorch.

    This class encapsulates a list of parameters and associated information
    such as data type, gradient requirements, and references to buffers used
    in distributed training contexts.

    Attributes:
        params (List[torch.nn.Parameter]):
            The list of model parameters grouped together.
        dtype (Optional[torch.dtype]):
            The desired data type for the parameters.
        is_expert_param (bool):
            Indicates if this group contains expert parameters
            (e.g., in mixture-of-experts).
        requires_grad (Optional[bool]):
            Specifies if gradients should be computed for these parameters.
        fsdp_unit_id (Optional[int]):
            Identifier for Fully Sharded Data Parallel (FSDP) unit grouping.
        chunk_size_factor (int):
            Factor determining chunk size for grouped parameter processing.
        model_weight_buffer (Optional[DataParallelBuffer]):
            Buffer used to store model weights for data-parallel operations.
        main_weight_buffer (Optional[DataParallelBuffer]):
            Buffer used to store main model weights for data-parallel operations.
        main_grad_buffer (Optional[DataParallelBuffer]):
            Buffer used to store main gradients for data-parallel operations.
        hsdp_wbuf (Optional[DataParallelBuffer]):
            Buffer for weights used in Hybrid Sharded Data Parallel (HSDP).
            Exists only if full sharding is enabled in HSDP.
        hsdp_gbuf (Optional[DataParallelBuffer]):
            Buffer for gradients used in HSDP.
            Exists only if full sharding is enabled in HSDP.
    """

    params: List[torch.nn.Parameter]
    dtype: Optional[torch.dtype] = None
    is_expert_param: bool = False
    requires_grad: Optional[bool] = None
    fsdp_unit_id: Optional[int] = None
    chunk_size_factor: int = 1
    model_weight_buffer: Optional[DataParallelBuffer] = None
    main_weight_buffer: Optional[DataParallelBuffer] = None
    main_grad_buffer: Optional[DataParallelBuffer] = None
    hsdp_wbuf: Optional[DataParallelBuffer] = None
    hsdp_gbuf: Optional[DataParallelBuffer] = None


def _get_parameter_groups(
    module: torch.nn.Module,
    policy: BucketingPolicy,
    meta_device_init_fp8_params: dict,
    bucket_group_by_fsdp_unit: bool = True,
):
    """
    Get the parameter group for the given module and parameters.

    Args:
        module (torch.nn.Module): The module whose parameters are to be grouped
            and flattened.
        policy (BucketingPolicy): The bucketing policy.
        meta_device_init_fp8_params (dict): A dictionary mapping parameter names to
            a boolean indicating whether the parameter is initialized on the meta device.
        bucket_group_by_fsdp_unit (bool): Whether to group buckets by FSDP unit.

    Returns:
        Tuple[List[ParameterGroup], Dict[torch.nn.Parameter, int], Dict[int, List[int]]]:
            - The list of parameter groups.
            - The mapping from parameters to their bucket group ID.
            - The mapping from bucket ID to the full group of bucket IDs that are
                NCCL-aggregated with this bucket ID.
    """

    # Step 0: Register new FSDP unit modules.
    param_to_name = {p: name for name, p in module.named_parameters()}
    # fsdp_units is a list of lists of parameter names, one list per FSDP unit module.
    fsdp_units = []
    if policy.fsdp_unit_modules:
        fsdp_modules = []
        # Loop through all sub-modules of the module.
        for m in module.modules():
            # Skip nested FSDP module, i.e. FSDP modules already have their
            # sub-module parameters registered.
            if any(is_submodule(module, fsdp_module) for fsdp_module in fsdp_modules):
                continue
            # If the sub-module is a FSDP unit module, add its parameter (names)
            # to the list of FSDP units.
            if isinstance(m, tuple(policy.fsdp_unit_modules)):
                fsdp_units.append([param_to_name[p] for p in m.parameters()])
                fsdp_modules.append(m)

    def _does_param_require_new_bucket(param):
        """
        Split shared embedding parameters into separate bucket if using distributed
        optimizer that makes use of reduce-scatters instead of all-reduces.
        This ensures that the first and last pipeline stage partition optimizer state
        for the shared embedding parameters the same way across DP replicas, allowing
        the DP reduce-scatter to be before the embedding all-reduce.
        """
        return (
            getattr(param, "shared_embedding", False)
            and policy.data_parallel_sharding_strategy != "no_shard"
        )

    is_expert_parameter = lambda n, p: ".experts." in n

    # Step 1: Group the parameters according to their execution order and attributes.
    # FSDP unit module parameters are split into multiple parameter sub-groups.
    # All parameters in the module are assigned a parameter group, even non-FSDP modules.
    parameter_groups = []
    for name, param in module.named_parameters():
        # We need this information to correctly dynamically allocate Tensors!
        param_attrs = dict(
            dtype=(
                "float8"
                if is_float8tensor(param) or meta_device_init_fp8_params.get(name, False)
                else param.dtype
            ),
            is_expert_param=is_expert_parameter(name, param),
            requires_grad=param.requires_grad,
            fsdp_unit_id=None,
        )

        # For all the new FSDP unit parameters collected, assign an ID number
        # associated with which unit module the parameter belongs to.
        for fsdp_unit_id, fsdp_unit in enumerate(fsdp_units):
            if name in fsdp_unit:
                param_attrs["fsdp_unit_id"] = fsdp_unit_id
                break

        found_group = False
        # Check if the parameter already belongs to a group.
        for param_group in parameter_groups:
            group_attrs = {
                key: value for key, value in param_group.__dict__.items() if key in param_attrs
            }
            # Parameters are grouped by their attributes and FSDP unit module ID.
            if group_attrs == param_attrs:
                param_group.params.append(param)
                found_group = True
                break

        # If the parameter does not belong to any group, create a new group for it.
        if not found_group:
            parameter_groups.append(ParameterGroup([param], **param_attrs))

    # Step 2: Bucket the parameters based on the guide bucket size.
    # Parameter groups can be split into multiple buckets based on bucket size.
    suggested_bucket_size = policy.suggested_bucket_size
    bucket_groups = []
    for group in parameter_groups:
        bucket = []

        # Bucket attributes.
        basic_attrs = {
            key: value
            for key, value in group.__dict__.items()
            if key in ["dtype", "is_expert_param", "requires_grad", "fsdp_unit_id"]
        }
        for param in group.params:
            if _does_param_require_new_bucket(param):
                # We may share the embedding model weight and the final output layer,
                # which will cause the gradient of this parameter to be generated twice.
                # To reduce and identify both gradients of these parameters, create a new
                # bucket for every instance of these parameters in our parameter groups.
                if len(bucket) > 0:
                    # Append the current bucket to the list of bucket groups.
                    bucket_groups.append(ParameterGroup(bucket, **basic_attrs))
                # Create a new bucket for the parameter.
                bucket_groups.append(ParameterGroup([param], **basic_attrs))
                bucket = []
                continue

            # Append the parameter to the current bucket.
            bucket.append(param)
            # If the current bucket has reached the suggested bucket size,
            # append the bucket as a parameter group to the list of bucket groups
            # and create a new bucket. Used to control the size of parameter
            # groups that are not members of FSDP unit modules.
            if (
                group.fsdp_unit_id is None
                and suggested_bucket_size
                and sum([to_local_if_dtensor(p).shape.numel() for p in bucket])
                >= suggested_bucket_size
            ):
                # Create a new parameter group from a subset of the original
                # parameter group's parameters.
                bucket_groups.append(ParameterGroup(bucket, **basic_attrs))
                bucket = []
                continue

        # Append the parameter group bucket to the list of bucket groups.
        if bucket:
            bucket_groups.append(ParameterGroup(bucket, **basic_attrs))

    # Step 3: Split parameter groups to meet communication segmentation requirements.
    new_bucket_groups = []
    for group in bucket_groups:
        params = sorted(
            group.params, key=lambda p: to_local_if_dtensor(p).shape[1:].numel(), reverse=True
        )
        while len(params) > 0:
            chunk_size_factor = to_local_if_dtensor(params[0]).shape[1:].numel()
            same_factor_params = []
            remaining_params = []
            for param in params:
                param_shape = to_local_if_dtensor(param).shape
                if (
                    param_shape[1:].numel() == chunk_size_factor
                    or (
                        chunk_size_factor % param_shape[1:].numel() == 0
                        and param_shape.numel() % chunk_size_factor == 0
                    )
                    or (param_shape.numel() < chunk_size_factor)
                ):
                    same_factor_params.append(param)
                else:
                    lcm_chunk_size_factor = math.lcm(chunk_size_factor, param_shape[1:].numel())
                    chunk_size_factor = lcm_chunk_size_factor
                    same_factor_params.append(param)
            # Create a new parameter group with the same chunk size factor.
            new_bucket_groups.append(
                ParameterGroup(
                    same_factor_params,
                    dtype=group.dtype,
                    is_expert_param=group.is_expert_param,
                    requires_grad=group.requires_grad,
                    fsdp_unit_id=group.fsdp_unit_id,
                    chunk_size_factor=chunk_size_factor,
                )
            )
            params = remaining_params
    bucket_groups = new_bucket_groups

    # Map each parameter to its bucket group ID.
    param_to_param_group = {}
    for group_id, group in enumerate(bucket_groups):
        for param in group.params:
            param_to_param_group[param] = group_id

    # Step 4: Generate the groups of collective buckets, where each group aggregates
    # the collectives per FSDP unit. This improves performance by reducing
    # the number of collective calls and increasing per-collective efficiency.
    bucket_to_bucket_group = {}
    # This initializes the mapping from bucket ID to the full group of bucket IDs
    # that are associated with this bucket ID.
    for bucket_id in range(len(bucket_groups)):
        # Every bucket group associated with a bucket ID should contain the bucket ID.
        bucket_to_bucket_group[bucket_id] = [bucket_id]

    # Set aggregate buckets by FSDP units, i.e. buckets pertaining to the same
    # FSDP unit module and are either expert or non-expert parameters should
    # end up in the same bucket group for NCCL.
    # Non-FSDP unit parameters will be assigned to the identity bucket group.
    if bucket_group_by_fsdp_unit:
        bucket_group_map = {}

        # Assign bucket IDs to bucket groups from the same FSDP unit module.
        for bucket_id, param_group in enumerate(bucket_groups):
            if param_group.fsdp_unit_id is None:
                # Ignore parameter groups without FSDP unit IDs.
                # These come from the parameter group processing loop
                # which loops over all module parameters and groups by
                # everything else if the fsdp_unit_id is not set.
                continue
            # Create an FSDP unit ID sub-classified by expert / non-expert parameters.
            # Then index this pair in bucket_group_map.
            id = (param_group.fsdp_unit_id, param_group.is_expert_param)
            if id not in bucket_group_map:
                bucket_group_map[id] = []
            bucket_group_map[id].append(bucket_id)

        # For each aggregated bucket group based on FSDP unit module and parameter type,
        # overwrite the previously initialized bucket group associated with the bucket ID.
        for bucket_group in bucket_group_map.values():
            for bucket_id in bucket_group:
                bucket_to_bucket_group[bucket_id] = bucket_group

    # Return the full list of split bucket / parameter groups, the mapping from
    # parameters to their bucket group ID, and the mapping from bucket ID to the
    # full group of bucket IDs that are NCCL-aggregated with this bucket ID.
    return (bucket_groups, param_to_param_group, bucket_to_bucket_group)


class ParamAndGradBuffer:
    """A class that manages parameter grouping, buffer allocation, and
    communication operations for data-parallel distributed training.

    This class provides functionality to:
    1.  Group parameters based on their data types and communication group sizes.
    2.  Create contiguous buffers for model weights, gradients, and high-precision
        main weights.
    3.  Handle parameter unsharding, gradient reduction, and weight
        synchronization operations.

    Key Features:
        - Efficient parameter grouping based on data types and communication patterns
        - Memory-efficient contiguous buffer allocation
        - Support for mixed-precision training with main weights
        - Distributed operations including parameters all-gather and gradients
            reduce-scatter/all-reduce
        - Synchronized weight updates between model and main weights

    Note:
        This class is designed for distributed training scenarios where efficient
        parameter management and communication are crucial for performance.

    Args:
        ddp_config (DistributedDataParallelConfig): The distributed data parallel
            configuration.
        module (torch.nn.Module): The module whose parameters are to be grouped
            and flatten.
        bucketing_policy (BucketingPolicy): The bucketing policy.
        data_parallel_group (torch.distributed.ProcessGroup): The data parallel group.
        expert_data_parallel_group (Optional[torch.distributed.ProcessGroup]):
            The expert data parallel group.
        preserve_fp32_weights (bool): Whether to preserve FP32 weights.
        grad_reduce_in_fp32 (bool): Whether to reduce gradients in FP32.
        gradient_scaling_factor (Optional[float]): The gradient scaling factor.
        expert_gradient_scaling_factor (Optional[float]): The expert gradient
            scaling factor.
        device (torch.device): The parameter and gradient buffer device.
        only_create_grad_buffer_and_main_weight_buffer_for_param_requires_grad (bool):
            Whether to only create the gradient buffer and main weight buffer
            for parameters that require gradients. Default is True.
    """

    def __init__(
        self,
        ddp_config: DistributedDataParallelConfig,
        module: torch.nn.Module,
        bucketing_policy: BucketingPolicy,
        dist_index: FSDPDistributedIndex,
        preserve_fp32_weights: bool = True,
        grad_reduce_in_fp32: bool = True,
        gradient_scaling_factor: Optional[float] = None,
        expert_gradient_scaling_factor: Optional[float] = None,
        device: torch.device = torch.device("cuda"),
        only_create_grad_buffer_and_main_weight_buffer_for_param_requires_grad: bool = True,
        reset_parameters_for_meta_device_init_module: bool = False,
    ):
        # Ensure consistent data parallel sharding settings across configurations
        # This assignment aligns the 'bucketing_policy' setting with the 'ddp_config'
        bucketing_policy.data_parallel_sharding_strategy = (
            ddp_config.data_parallel_sharding_strategy
        )

        self.ddp_config = ddp_config
        self.module = module
        self.bucketing_policy = bucketing_policy
        self.param_to_name = {p: name for name, p in self.module.named_parameters()}
        self.preserve_fp32_weights = preserve_fp32_weights
        self.grad_reduce_in_fp32 = grad_reduce_in_fp32
        self.dist_index = dist_index
        self.params = list(module.parameters())
        self.gradient_scaling_factor = gradient_scaling_factor
        self.expert_gradient_scaling_factor = expert_gradient_scaling_factor
        self.device = device
        self.only_create_grad_buffer_and_main_weight_buffer_for_param_requires_grad = (
            only_create_grad_buffer_and_main_weight_buffer_for_param_requires_grad
        )
        self.reset_parameters_for_meta_device_init_module = (
            reset_parameters_for_meta_device_init_module
        )
        self.ubr_groups = None
        # User buffer registration related settings
        if self.ddp_config.nccl_ub:
            assert nccl_allocator is not None, (
                "To use user buffer registration, "
                "either requires megatron.core.nccl_allocator or apex.contrib.nccl_allocator"
            )
            # Since the user buffer registration requires (non-dynamic) persistent memory,
            # it always uses fsdp double buffer.
            self.ddp_config.fsdp_double_buffer = True
            # Initialize the NCCL memory pool.
            global NCCL_MEMORY_POOL
            # Initialize NCCL allocator runtime if available
            nccl_allocator.init()
            NCCL_MEMORY_POOL = nccl_allocator.create_nccl_mem_pool(
                symmetric=not self.ddp_config.disable_symmetric_registration
            )
            if torch.distributed.get_rank() == 0:
                logging.info(
                    f"[Rank {torch.distributed.get_rank()}] Created NCCL memory pool for \
                        UserBuffer Registration"
                )
                logging.info(
                    f"[Rank {torch.distributed.get_rank()}] FSDP double buffer is enabled."
                )
            # Select the communicator groups to register FSDP buffers.
            self.ubr_groups = [self.dist_index.get_fsdp_group(is_expert_parallel=False)]
            if self.dist_index.get_fsdp_group(is_expert_parallel=True) is not None:
                # Expert-DP group when using EP
                self.ubr_groups.append(self.dist_index.get_fsdp_group(is_expert_parallel=True))
            if self.dist_index.get_outer_fsdp_group() is not None:
                # Outer/Inter-FSDP group when using hybrid FSDP
                self.ubr_groups.append(self.dist_index.get_outer_fsdp_group())

            if torch.distributed.get_rank() == 0:
                logging.info(
                    f"[ParamAndGradBuffer] FSDP UBRegistration Groups ({len(self.ubr_groups)}):"
                )
            # All ranks in each group must participate in the collective to avoid deadlock.
            for i, group in enumerate(self.ubr_groups):
                if torch.distributed.get_rank() == 0:
                    logging.info(
                        f"Group [{i+1}/{len(self.ubr_groups)}] \
                            group.group_desc: {group.group_desc}, group.size(): {group.size()}"
                    )
                torch.distributed.barrier(group=group, async_op=False)
                if torch.distributed.get_rank() == 0:
                    logging.info(
                        f"Call Success with the group [{i+1}/{len(self.ubr_groups)}] \
                            group.group_desc: {group.group_desc}"
                    )
            # Call barrier from the global communitcator group
            torch.distributed.barrier(async_op=False)
            if torch.distributed.get_rank() == 0:
                logging.info(f"Call Success with the global communicator group")

        # If using nccl_ub, it returns a function that registers buffers to the NCCL memory pool
        # Buffer is registered to data_parallel_group and expert_data_parallel_group if it exists
        # In the case of not using nccl_ub, it returns a nullcontext
        self.mem_alloc_context = self.get_mem_alloc_context(groups=self.ubr_groups)

        # Mark FP8 params. If TransformerEngine is not installed, we can skip this.
        meta_device_init_fp8_params = {}
        if reset_parameters_for_meta_device_init_module and HAVE_TE:
            for m in module.modules():
                if not isinstance(m, TransformerEngineBaseModule):
                    continue
                for name, param in m.named_parameters(recurse=False):
                    # The fp8 param initialized from the meta device may NOT be
                    # an fp8 tensor, according to the internal logic of the TE
                    # to determine whether this parameter is fp8 or not.
                    fp8_meta_index = m.param_init_meta[name].fp8_meta_index
                    if m.primary_weights_in_fp8 and fp8_meta_index is not None:
                        meta_device_init_fp8_params[self.param_to_name[param]] = True

        # Get the parameter groups.
        (self.parameter_groups, self.param_to_param_group, self.bucket_to_bucket_group) = (
            _get_parameter_groups(module, bucketing_policy, meta_device_init_fp8_params)
        )
        self._init_each_parameter_group_buffers(meta_device_init_fp8_params)
        self._init_distributed_params()

        # Initialize the optimizer named parameters.
        self.optimizer_named_parameters = self._init_optimizer_named_parameters()

        self._log_parameter_groups()

    def get_mem_alloc_context(self, groups=None):
        """
        Get the memory allocation context for the parameter and gradient buffers.
        """
        if self.ddp_config.nccl_ub:
            assert nccl_allocator is not None, (
                "To use user buffer registration, "
                "either requires megatron.core.nccl_allocator or apex.contrib.nccl_allocator"
            )
            global NCCL_MEMORY_POOL
            if groups is None:
                # data parallel group is a default group for user buffer registration
                groups = [self.dist_index.get_fsdp_group(is_expert_parallel=False)]
            if len(groups) == 1:
                # register buffers to the default group directly using apex memory allocator
                mem_alloc_context = functools.partial(
                    nccl_allocator.nccl_mem, NCCL_MEMORY_POOL, group=groups[0]
                )
            else:
                if hasattr(nccl_allocator, "MultiGroupMemPoolAllocator"):
                    # Case of MCore NCCL allocator
                    mem_alloc_context = functools.partial(
                        nccl_allocator.MultiGroupMemPoolAllocator, NCCL_MEMORY_POOL, groups=groups
                    )
                else:
                    # Case of APEX NCCL allocator.
                    mem_alloc_context = functools.partial(
                        MultiGroupUBRAllocator, NCCL_MEMORY_POOL, groups=groups
                    )
            return mem_alloc_context
        else:
            return nullcontext

    def _log_parameter_groups(self):
        """Compact log of FSDP parameter groups and their parameters."""

        def _bytes_to_mb(bytes_val: int) -> str:
            return f"{bytes_val / 1_000_000:.2f} MB"

        bucket_groups = self.parameter_groups
        param_to_name = self.param_to_name
        total_padded_bytes = 0
        total_comm_bytes = 0
        log_lines = [f"Number of FSDP Parameter Groups: {len(bucket_groups)}"]

        for idx, group in enumerate(bucket_groups):
            numel = sum(to_local_if_dtensor(p).shape.numel() for p in group.params)
            buffers = {
                "weight": group.model_weight_buffer,
                "main_weight": group.main_weight_buffer,
                "grad": group.main_grad_buffer,
            }
            group_padded = 0
            group_comm = 0
            buf_flags = []
            for k, buf in buffers.items():
                if buf:
                    elem_size = _dtype_size(buf.dtype)
                    group_padded += (buf.bucket_index.size - numel) * elem_size
                    group_comm += buf.bucket_index.size * elem_size
                    buf_flags.append(k)
            total_padded_bytes += group_padded
            total_comm_bytes += group_comm

            # One-line summary for the group
            log_lines.append(
                f"[FSDP_UNIT {group.fsdp_unit_id}] Group {idx}: elems={numel} dtype={group.dtype} "
                f"bufs={','.join(buf_flags) or 'None'} pad={_bytes_to_mb(group_padded)}"
            )
            # List parameters below
            for param in group.params:
                log_lines.append(f"\t{param_to_name[param]} {tuple(param.shape)}")

        # Add summary
        log_lines.append(
            f"Total comm: {_bytes_to_mb(total_comm_bytes)}, "
            f"Total pad: {_bytes_to_mb(total_padded_bytes)}"
        )

        if torch.distributed.get_rank() == 0:
            logger.info("\n".join(log_lines))

    def _init_each_parameter_group_buffers(self, meta_device_init_fp8_params):
        """
        Initialize the buffers for each parameter group.
        """
        # FSDP Sharding Strategy: no-shard, optim, optim_grads, optim_grads_params
        data_parallel_sharding_strategy = self.ddp_config.data_parallel_sharding_strategy
        if data_parallel_sharding_strategy == "no_shard":
            is_model_weight_buffer_distributed = False
            is_main_weight_buffer_distributed = False
            is_grad_buffer_distributed = False
        elif data_parallel_sharding_strategy == "optim":
            is_model_weight_buffer_distributed = False
            is_main_weight_buffer_distributed = True
            is_grad_buffer_distributed = False
        elif data_parallel_sharding_strategy == "optim_grads":
            is_model_weight_buffer_distributed = False
            is_main_weight_buffer_distributed = True
            is_grad_buffer_distributed = True
        elif data_parallel_sharding_strategy == "optim_grads_params":
            is_model_weight_buffer_distributed = True
            is_main_weight_buffer_distributed = True
            is_grad_buffer_distributed = True
        else:
            raise ValueError(
                f"Invalid data_parallel_sharding_strategy: {data_parallel_sharding_strategy}"
            )
        if self.ddp_config.nccl_ub:
            assert self.ddp_config.fsdp_double_buffer, (
                "NCCL UB is only supported with FSDP double buffer. "
                "Please set fsdp_double_buffer=True in the ddp config."
            )
        if self.ddp_config.fsdp_double_buffer and len(self.bucketing_policy.fsdp_unit_modules) > 0:
            UB_BUFFER_NUM = 2
            self.weight_alloc = FixedPoolAllocator(
                name="fsdp_params", fsdp_param_groups=self.parameter_groups, size=UB_BUFFER_NUM
            )
            self.main_grad_alloc = FixedPoolAllocator(
                name="fsdp_grads", fsdp_param_groups=self.parameter_groups, size=UB_BUFFER_NUM
            )
            self.double_buf_units = self.weight_alloc.fsdp_double_buffer_units
        else:
            self.weight_alloc = StorageResizeBasedBucketAllocator()
            self.main_grad_alloc = None
            self.double_buf_units = []

        self.buffer_all_in_one = True

        preserve_fp32_weights = self.preserve_fp32_weights
        grad_reduce_in_fp32 = self.grad_reduce_in_fp32
        buffer_size = {torch.float32: 0, torch.float16: 0, torch.bfloat16: 0, "float8": 0}

        # Only create HSDP buffers if sharding on DP-Outer. Otherwise, no need to all-gather
        # parameters on DP-Outer, but still need to all-reduce gradients on DP-Outer.
        should_create_hfsdp_wbuf_and_gbuf = (
            self.dist_index.use_hybrid_fsdp
            and self.ddp_config.outer_dp_sharding_strategy != "no_shard"
        )

        # For all bucket groups (partitioned parameter groups)...
        for group_id, group in enumerate(self.parameter_groups):
            main_buf_extra_kwargs = {}
            if should_create_hfsdp_wbuf_and_gbuf:
                main_buf_dp_group = self.dist_index.get_dp_group(
                    is_expert_parallel=group.is_expert_param
                )
                hsdp_buf_dp_group = self.dist_index.get_fsdp_group(
                    is_expert_parallel=group.is_expert_param
                )
                main_buf_extra_kwargs["dp_rank"] = self.dist_index.get_logical_hybrid_fsdp_rank()
            else:
                main_buf_dp_group = self.dist_index.get_fsdp_group(
                    is_expert_parallel=group.is_expert_param
                )

            gradient_scaling_factor = (
                self.gradient_scaling_factor
                if not group.is_expert_param
                else self.expert_gradient_scaling_factor
            )
            # Check if the parameter group is FP8.
            one_param = group.params[0]
            is_dtype_float8 = is_float8tensor(one_param) or meta_device_init_fp8_params.get(
                self.param_to_name[one_param], False
            )
            if is_dtype_float8:
                param_dtype = torch.uint8
                grad_dtype = torch.bfloat16
            else:
                param_dtype = group.params[0].dtype
                grad_dtype = param_dtype

            # Check if the parameter group requires a grad buffer or main weight buffer.
            should_create_grad_buffer_or_main_weight_buffer = (
                not self.only_create_grad_buffer_and_main_weight_buffer_for_param_requires_grad
                or group.requires_grad
            )

            # Initialize the model weight buffer from bucket parameters.
            if data_parallel_sharding_strategy != "no_shard":
                group.model_weight_buffer = DataParallelBuffer(
                    self.ddp_config,
                    group.params,
                    is_data_distributed=is_model_weight_buffer_distributed
                    and main_buf_dp_group.size() > 1,
                    dtype=param_dtype,
                    device=self.device,
                    data_parallel_group=main_buf_dp_group,
                    is_dtype_float8=is_dtype_float8,
                    temporary_bucket_allocator=self.weight_alloc,
                    bucket_id=group_id,
                    chunk_size_factor=group.chunk_size_factor,
                    mem_alloc_context=self.mem_alloc_context,
                    **main_buf_extra_kwargs,
                )

            # Initialize the main weight buffer.
            if should_create_grad_buffer_or_main_weight_buffer and preserve_fp32_weights:
                group.main_weight_buffer = DataParallelBuffer(
                    self.ddp_config,
                    group.params,
                    is_data_distributed=is_main_weight_buffer_distributed
                    and main_buf_dp_group.size() > 1,
                    dtype=torch.float32,
                    device=self.device,
                    data_parallel_group=main_buf_dp_group,
                    bucket_id=group_id,
                    chunk_size_factor=group.chunk_size_factor,
                    mem_alloc_context=self.mem_alloc_context,
                    **main_buf_extra_kwargs,
                )

            # Initialize the main grad buffer.
            if should_create_grad_buffer_or_main_weight_buffer:
                assert (
                    grad_reduce_in_fp32 or grad_dtype is not torch.uint8
                ), "Gradients can not be reduced in FP8. "
                group.main_grad_buffer = DataParallelBuffer(
                    self.ddp_config,
                    # Proxy because the number of gradient parameters is the same
                    # as the number of model parameters.
                    group.params,
                    is_data_distributed=is_grad_buffer_distributed and main_buf_dp_group.size() > 1,
                    dtype=torch.float32 if grad_reduce_in_fp32 else grad_dtype,
                    device=self.device,
                    data_parallel_group=main_buf_dp_group,
                    is_dtype_float8=False,
                    temporary_bucket_allocator=self.main_grad_alloc,
                    gradient_scaling_factor=gradient_scaling_factor,
                    bucket_id=group_id,
                    chunk_size_factor=group.chunk_size_factor,
                    mem_alloc_context=self.mem_alloc_context,
                    **main_buf_extra_kwargs,
                )

                # Track number of elements in the main grad buffer by dtype.
                buffer_size[group.main_grad_buffer.dtype] += group.main_grad_buffer.data_size

            # Initialize the HSDP weight and grad buffers if hsdp full sharding is enabled.
            if should_create_hfsdp_wbuf_and_gbuf:
                # Initialize the HSDP weight buffer.
                wbuf = group.model_weight_buffer
                group.hsdp_wbuf = DataParallelBuffer(
                    self.ddp_config,
                    group.params,
                    is_data_distributed=is_main_weight_buffer_distributed
                    and hsdp_buf_dp_group.size() > 1,
                    dtype=wbuf.dtype,
                    device=wbuf.device,
                    data_parallel_group=hsdp_buf_dp_group,
                    is_dtype_float8=wbuf.is_dtype_float8,
                    temporary_bucket_allocator=self.weight_alloc,
                    bucket_id=group_id,
                    chunk_size_factor=group.chunk_size_factor,
                    mem_alloc_context=self.mem_alloc_context,
                    item_index_map=wbuf.item_index_map,
                    bucket_index=wbuf.bucket_index,
                    shard_bucket_index=_get_dp_buffer_shard_bucket_index(
                        wbuf.bucket_index,
                        is_data_distributed=is_main_weight_buffer_distributed
                        and hsdp_buf_dp_group.size() > 1,
                        data_parallel_world_size=hsdp_buf_dp_group.size(),
                        data_parallel_rank=hsdp_buf_dp_group.rank(),
                    ),
                )

                if should_create_grad_buffer_or_main_weight_buffer:
                    # Initialize the HSDP grad buffer.
                    gbuf = group.main_grad_buffer
                    group.hsdp_gbuf = DataParallelBuffer(
                        self.ddp_config,
                        group.params,
                        is_data_distributed=is_grad_buffer_distributed
                        and hsdp_buf_dp_group.size() > 1,
                        dtype=gbuf.dtype,
                        device=gbuf.device,
                        data_parallel_group=hsdp_buf_dp_group,
                        is_dtype_float8=gbuf.is_dtype_float8,
                        temporary_bucket_allocator=self.main_grad_alloc,
                        gradient_scaling_factor=gradient_scaling_factor,
                        bucket_id=group_id,
                        chunk_size_factor=group.chunk_size_factor,
                        mem_alloc_context=self.mem_alloc_context,
                        item_index_map=gbuf.item_index_map,
                        bucket_index=gbuf.bucket_index,
                        shard_bucket_index=_get_dp_buffer_shard_bucket_index(
                            gbuf.bucket_index,
                            is_data_distributed=is_grad_buffer_distributed
                            and hsdp_buf_dp_group.size() > 1,
                            data_parallel_world_size=hsdp_buf_dp_group.size(),
                            data_parallel_rank=hsdp_buf_dp_group.rank(),
                        ),
                    )
                    buffer_size[group.main_grad_buffer.dtype] -= group.main_grad_buffer.data_size
                    buffer_size[group.main_grad_buffer.dtype] += group.hsdp_gbuf.data_size

        reset_context_args = {"init_param_with_fp8": self.ddp_config.fp8_param_gather}
        module_reset_flag = {}
        if self.reset_parameters_for_meta_device_init_module:
            self.param_to_direct_module = {}
            for name, m in self.module.named_modules():
                for p in m.parameters(recurse=False):
                    self.param_to_direct_module[p] = (name, m)

            meta_params_numel = 0
            cuda_params_numel = 0
            cpu_params_numel = 0
            for group in self.parameter_groups:
                for p in group.params:
                    p_numel = to_local_if_dtensor(p).shape.numel()
                    if p.is_meta:
                        meta_params_numel += p_numel
                    elif p.device.type == "cuda":
                        cuda_params_numel += p_numel
                    else:
                        cpu_params_numel += p_numel
            log_str = (
                f"Meta params numel: {meta_params_numel / 1_000_000:.2f} M, "
                f"CUDA params numel: {cuda_params_numel / 1_000_000:.2f} M, "
                f"CPU params numel: {cpu_params_numel / 1_000_000:.2f} M"
            )
            if torch.distributed.get_rank() == 0:
                logger.info(log_str)

        # Initialize the model weight buffer data of each parameter group.
        # Specifically, replace the Torch module's parameter data with tensors
        # whose memory managed by the model weight buffer, and store a shard
        # of all the parameters across ranks in the model weight buffer.
        for group in self.parameter_groups:
            wbuf = group.model_weight_buffer
            if wbuf:
                with self.mem_alloc_context():
                    if group.hsdp_wbuf:
                        # When using HSDP, the hybrid-sharded buffer shards across the FSDP group,
                        # while the main buffer shards across the larger / more granular DP group.
                        # The main weight buffer data is a shard of the hybrid-sharded buffer data.
                        # Because the hybrid buffer data is persistently allocated, the weight and
                        # gradient memory footprint is similar to not sharding on DP-Outer, i.e.
                        # replicating on DP-Outer. However, optimizer states based on main buffer
                        # weights (self.dist_main_weight) and gradients (self.dist_main_grad) will
                        # be sharded persistently upon initialization.
                        hsdp_wbuf = group.hsdp_wbuf
                        hsdp_wbuf.init_data(
                            torch.empty(
                                hsdp_wbuf.data_size, dtype=hsdp_wbuf.dtype, device=self.device
                            )
                        )
                        outer_fsdp_group = self.dist_index.get_outer_fsdp_group()
                        wbuf_data = hsdp_wbuf.data[
                            wbuf.data_size
                            * outer_fsdp_group.rank() : wbuf.data_size
                            * (outer_fsdp_group.rank() + 1)
                        ]
                        wbuf.init_data(wbuf_data)
                    else:
                        # When not using HSDP, the main buffer shards across the FSDP group.
                        wbuf.init_data(
                            torch.empty(wbuf.data_size, dtype=wbuf.dtype, device=self.device)
                        )
                bucket = wbuf.fetch_bucket()
            mbuf = group.main_weight_buffer
            if mbuf:
                # Manually instantiate an empty tensor into the main weight buffer.
                mbuf.init_data(torch.empty(mbuf.data_size, dtype=mbuf.dtype, device=self.device))
            for item_id, p in enumerate(group.params):
                # Model Weight (Low-Precision) Buffer Initialization
                if wbuf:
                    if self.reset_parameters_for_meta_device_init_module and p.is_meta:
                        m_name, m = self.param_to_direct_module[p]
                        # Validate that the module has a reset_parameters or
                        # _reset_parameters method to initialize this meta
                        # parameter (p.is_meta=True).
                        if not hasattr(m, "reset_parameters") and not hasattr(
                            m, "_reset_parameters"
                        ):
                            raise ValueError(
                                f"[init_model_with_meta_device=True] Module {m_name} "
                                "does not have a reset_parameters or _reset_parameters method."
                            )
                        if not module_reset_flag.get(m_name, False):
                            old_params = list(m.parameters(recurse=False))

                            # If the GPU memory over threshold, empty cache to leave
                            # some memory for initialization of the model on the
                            # CUDA device.
                            if check_gpu_memory(threshold=0.5):
                                gc.collect()
                                torch.cuda.empty_cache()

                            m.to_empty(device=self.device, recurse=False)
                            if (
                                HAVE_TE
                                and is_te_min_version("0.9.0")
                                and not isinstance(m, TransformerEngineBaseModule)
                            ):
                                reset_context_args["with_cuda_rng_tracker"] = True
                            with ResetParametersContext(**reset_context_args):
                                # Initialize original model meta parameters.
                                if hasattr(m, "reset_parameters"):
                                    m.reset_parameters()
                                elif hasattr(m, "_reset_parameters"):
                                    m._reset_parameters()
                            module_reset_flag[m_name] = True
                            new_params = list(m.parameters(recurse=False))

                            self._reset_parameters(old_params, new_params)
                            p = group.params[item_id]

                            # After resetting parameters, delete fp8 transpose cache
                            # if we do not need keep cache.
                            if not self.ddp_config.keep_fp8_transpose_cache:
                                for _param in m.parameters(recurse=False):
                                    if is_float8tensor(_param):
                                        _param._transpose_invalid = True
                                        _param._transpose = None
                    # Raise error if a meta parameter still exists after initialization.
                    assert not p.is_meta, (self.param_to_name[p], module_reset_flag)

                    # Copy the model weight parameter tensor into the buffer.
                    # When distributed, this shards and preserves the data across all ranks.
                    wbuf.set_item(item_id, to_local_if_dtensor(p))

                    # Retrieve the newly allocated parameter data from the global bucket.
                    # Attach the bucket-allocated parameter data to the module parameter,
                    # to use the bucket-allocated data for autograd and NCCL.
                    new_param_data = wbuf.get_item_from_bucket(bucket, item_id).view(
                        to_local_if_dtensor(p).shape
                    )
                    if is_float8tensor(p):
                        # Needed to instantiate FP8 parameters. Requires installing
                        # TransformerEngine.
                        modify_underlying_storage(p, new_param_data)
                    elif isinstance(p, DTensor):
                        old_param_data = p._local_tensor.data
                        p._local_tensor.data = new_param_data
                        assert old_param_data._base is None
                        p._local_tensor.data.detach().copy_(old_param_data)
                        del old_param_data
                    else:
                        # Detach the bucket-allocated parameter data from the computational graph
                        # before copying the old parameter data into the new parameter data
                        # to prevent backpropagation into a deleted parameter / Tensor.

                        # Copy the values of the original parameter data into the bucket-allocated
                        # parameter data. Detach the module parameter because
                        # parameters that require gradients in the computational
                        # graph do not support in-place operations.
                        old_param_data = p.data
                        p.data = new_param_data
                        assert old_param_data._base is None
                        p.data.detach().copy_(old_param_data)
                        del old_param_data

                # Main Weight (High-Precision) Buffer Initialization
                if mbuf:
                    if hasattr(p, "get_high_precision_init_val"):
                        assert not isinstance(p, DTensor), (
                            self.param_to_name[p],
                            "not support fp8 DTensor.",
                        )
                        # Needed to instantiate FP8 parameters. Requires installing
                        # TransformerEngine.
                        mbuf.set_item(item_id, p.get_high_precision_init_val())
                        p.clear_high_precision_init_val()
                    else:
                        # Insert a copy of the model weight parameter tensor into
                        # the (high-precision) main weight buffer.
                        # Nothing else needs to be done, because the main weights
                        # do not require autograd operations, only possibly sharding.
                        mbuf.set_item(item_id, to_local_if_dtensor(p))

            if wbuf and wbuf.is_data_distributed:
                # Free the memory backing the temporarily-allocated bucket associated
                # with this buffer.
                # The module parameters will still reference the (now empty) bucket Tensor.
                # Each rank of the data buffer will persistently store a shard of the module.
                # This reduces the memory footprint of the model in FSDP, such that the only
                # time the entire model's weights are allocated in memory is during initialization,
                # before forward activations and gradients are allocated in training.
                wbuf.free_bucket_storage()

        # Allocate the main_weight buffer and main_grad buffer data in one buffer.
        if self.buffer_all_in_one:
            with self.mem_alloc_context():
                self.buffer = {
                    torch.float32: torch.empty(
                        buffer_size[torch.float32], dtype=torch.float32, device=self.device
                    ),
                    torch.float16: torch.empty(
                        buffer_size[torch.float16], dtype=torch.float16, device=self.device
                    ),
                    torch.bfloat16: torch.empty(
                        buffer_size[torch.bfloat16], dtype=torch.bfloat16, device=self.device
                    ),
                    "float8": torch.empty(
                        buffer_size["float8"], dtype=torch.uint8, device=self.device
                    ),
                }
            offset = {torch.float32: 0, torch.float16: 0, torch.bfloat16: 0, "float8": 0}

        def _alloc(dtype, size):
            """
            If using a single buffer for main model weights and gradients,
            allocate memory per dtype buffer with size at the current offset.
            Return the allocated slice of the buffer data Tensor.

            If not using a single buffer, then return an empty Tensor on this device.
            """
            if self.buffer_all_in_one:
                if dtype == torch.uint8:
                    dtype = "float8"
                data = self.buffer[dtype][offset[dtype] : offset[dtype] + size]
                offset[dtype] += size
                return data
            return torch.empty(size, dtype=dtype, device=self.device)

        # Main Gradient Buffer Initialization
        for group in self.parameter_groups:
            gbuf = group.main_grad_buffer
            if not gbuf:
                # No gradient sharding.
                continue
            # Allocate the main grad buffer data, and attach it to the main grad buffer.
            with self.mem_alloc_context():
                if group.hsdp_gbuf:
                    # When using HSDP, the hybrid-sharded buffer shards across the FSDP group,
                    # while the main buffer shards across the larger / more granular DP group.
                    # The main weight buffer data is a shard of the hybrid-sharded buffer data.
                    # Because the hybrid buffer data is persistently allocated, the weight and
                    # gradient memory footprint is similar to not sharding on DP-Outer, i.e.
                    # replicating on DP-Outer. However, optimizer states based on main buffer
                    # weights (self.dist_main_weight) and gradients (self.dist_main_grad) will
                    # be sharded persistently upon initialization.
                    hsdp_gbuf = group.hsdp_gbuf
                    hsdp_gbuf.init_data(_alloc(hsdp_gbuf.dtype, hsdp_gbuf.data_size))
                    outer_fsdp_group = self.dist_index.get_outer_fsdp_group()
                    gbuf_data = hsdp_gbuf.data[
                        gbuf.data_size
                        * outer_fsdp_group.rank() : gbuf.data_size
                        * (outer_fsdp_group.rank() + 1)
                    ]
                    gbuf.init_data(gbuf_data)
                    hsdp_gbuf.data.zero_()
                else:
                    # When not using HSDP, the main buffer shards across the FSDP group.
                    gbuf.init_data(_alloc(gbuf.dtype, gbuf.data_size))
                    gbuf.data.zero_()
            gbuf.data.zero_()
            for item_id, p in enumerate(group.params):
                # Attach the main grad buffer data and metadata to the parameter.
                p._gbuf = group.hsdp_gbuf if group.hsdp_gbuf else gbuf
                p._item_id = item_id

                def main_grad_getter(p):
                    # Make sure main_grad memory is allocated when initially accessed.
                    bucket = p._gbuf.fetch_bucket()
                    gbuf = p._gbuf
                    item_id = p._item_id
                    # View it as p.shape so you can insert the param.grad into
                    # the bucket seamlessly.
                    return gbuf.get_item_from_bucket(bucket, item_id).view(
                        to_local_if_dtensor(p).shape
                    )

                # Patch the parameter class to include a main_grad property.
                # Utilized in the gradient reduction pipeline to save computed
                # data-parallel gradients on every rank and reduce-scatter them.
                p.get_main_grad = main_grad_getter.__get__(p)

        # Clean up deallocated memory.
        gc.collect()
        torch.cuda.empty_cache()

    def _reset_parameters(self, old_params, new_params):
        assert len(old_params) == len(new_params)
        param_map = {}
        for old_param, new_param in zip(old_params, new_params):
            param_map[old_param] = new_param
            self.param_to_name[new_param] = self.param_to_name[old_param]
            del self.param_to_name[old_param]

            self.param_to_param_group[new_param] = self.param_to_param_group[old_param]
            del self.param_to_param_group[old_param]

            self.param_to_direct_module[new_param] = self.param_to_direct_module[old_param]
            del self.param_to_direct_module[old_param]

            for tp_attr in ["_mcore_tp", "_tp_partition_dim", "_tp_duplicated"]:
                if getattr(old_param, tp_attr, None) is not None:
                    setattr(new_param, tp_attr, getattr(old_param, tp_attr))

        for item_id, p in enumerate(self.params):
            if p in param_map:
                new_p = param_map[p]
                self.params[item_id] = new_p

        for group in self.parameter_groups:
            for item_id, p in enumerate(group.params):
                if p not in param_map:
                    continue
                new_p = param_map[p]
                group.params[item_id] = new_p
                for buf in [
                    group.model_weight_buffer,
                    group.main_weight_buffer,
                    group.main_grad_buffer,
                    group.hsdp_wbuf,
                    group.hsdp_gbuf,
                ]:
                    if buf is None:
                        continue
                    buf.param_idx[new_p] = buf.param_idx[p]
                    del buf.param_idx[p]

    def scale_gradients(self, scaling_factor: float) -> None:
        """Scale the gradient data by `scaling_factor`."""
        for group in self.parameter_groups:
            if group.main_grad_buffer is None:
                continue
            group.main_grad_buffer.data *= scaling_factor
        self.update_main_grads()

    def zero_grad(self):
        """
        Zero out the underlying grad_buffer and reset all buckets in preparation
        for the next iteration of training.
        """
        for name, param in self.optimizer_named_parameters:
            param.grad = None
            if hasattr(param, "decoupled_grad"):
                param.decoupled_grad = None
            if name in self.dist_main_grad:
                self.dist_main_grad[name]._local_tensor = None

        for group in self.parameter_groups:
            if group.main_grad_buffer:
                group.main_grad_buffer.data.zero_()
            if group.hsdp_gbuf:
                group.hsdp_gbuf.data.zero_()

    def _init_distributed_params(self):
        """
        Register model training and high-precision parameters as optimizer
        named parameters and DTensor(s). Specifically, we utilize the highest
        precision weights available for optimization using fall-back logic
        on mbuf -> wbuf -> orig_param depending on if preserve_fp32_weights
        or "no_shard" is utilized.
        """
        dist_main_weight = {}
        for pg in self.parameter_groups:
            wbuf = pg.model_weight_buffer
            mbuf = pg.main_weight_buffer
            for item_id, orig_param in enumerate(pg.params):
                param_name = self.param_to_name[orig_param]

                # If the optimizer state is sharded, we need to track references to shards
                # of the main weight or training weight buffer data for distributed
                # optimization, regardless whether the buffers are sharded or not.
                # mbuf and wbuf won't exist in the case of "no_shard", in which case
                # we simply take the original unsharded parameter weight from the model.
                sharded_optimizer_state = (
                    self.bucketing_policy.data_parallel_sharding_strategy != "no_shard"
                )

                # Register model training and high-precision parameters as DTensor(s).
                if mbuf:
                    dist_param = make_fsdp_dtensor(
                        local_tensor=mbuf.get_item(item_id, only_shard=sharded_optimizer_state),
                        param=orig_param,
                        dist_index=self.dist_index,
                        is_sharded_param=sharded_optimizer_state,
                        is_expert_param=pg.is_expert_param,
                        run_check=True,
                        update_uneven_dtensor_chunk_meta=True,
                        force_sync_tp_duplicated_param=True,
                    )
                    dist_main_weight[param_name] = dist_param
                elif wbuf:
                    dist_param = make_fsdp_dtensor(
                        local_tensor=wbuf.get_item(item_id, only_shard=sharded_optimizer_state),
                        param=orig_param,
                        dist_index=self.dist_index,
                        is_sharded_param=sharded_optimizer_state,
                        is_expert_param=pg.is_expert_param,
                        run_check=True,
                        update_uneven_dtensor_chunk_meta=True,
                        force_sync_tp_duplicated_param=True,
                    )
                    dist_main_weight[param_name] = dist_param
                else:
                    # If neither the wbuf nor the mbuf are utilized in the case of "no_shard",
                    # we fall-back to using the original parameter data for optimization,
                    # and register the new parameter as a model training weight.
                    dist_param = make_fsdp_dtensor(
                        local_tensor=orig_param.data,
                        param=orig_param,
                        dist_index=self.dist_index,
                        is_sharded_param=False,
                        is_expert_param=pg.is_expert_param,
                        run_check=True,
                        update_uneven_dtensor_chunk_meta=False,
                        force_sync_tp_duplicated_param=True,
                    )
                    dist_main_weight[param_name] = dist_param

        # Store the registered parameters.
        self.dist_main_weight = dist_main_weight
        self.dist_main_grad = {}

    def _init_optimizer_named_parameters(self) -> List[Tuple[str, torch.nn.Parameter]]:
        named_parameters = []
        for pg in self.parameter_groups:
            for item_id, orig_param in enumerate(pg.params):
                param_name = self.param_to_name[orig_param]

                # Set optimizer parameters to DTensor-wrapped parameters.
                if param_name in self.dist_main_weight:
                    param_data = self.dist_main_weight[param_name]
                else:
                    # Could not find registered parameters for distributed optimization.
                    raise ValueError(
                        f"Parameter {param_name} not found in dist model weight "
                        "or dist main weight."
                    )
                dist_param = torch.nn.Parameter(param_data)

                def set_param_attribute_closure(param, orig_param):
                    def set_param_attribute():
                        for attr_name in [
                            "requires_grad",
                            "sequence_parallel",
                            "shared",
                            "tensor_model_parallel",
                            "partition_dim",
                            "partition_stride",
                            "is_embedding_or_output_parameter",
                            "_mcore_tp",
                            "_tp_duplicated",
                            "_tp_partition_dim",
                        ]:
                            if hasattr(orig_param, attr_name):
                                setattr(param, attr_name, getattr(orig_param, attr_name))

                    return set_param_attribute

                setattr(
                    dist_param,
                    "reset_attribute",
                    set_param_attribute_closure(dist_param, orig_param),
                )
                setattr(dist_param, "orig_param", orig_param)
                setattr(dist_param, "megatron_fsdp_dist_index", self.dist_index)

                # NOTE: megatron_fsdp_slice is used to solve the SwiGLU TP dist-ckpt problem in
                # MCore.
                mbuf = pg.model_weight_buffer
                if mbuf:
                    _start, _end = mbuf._get_item_slice_in_shard(item_id)
                    setattr(dist_param, "megatron_fsdp_slice", slice(_start, _end))

                dist_param.reset_attribute()
                named_parameters.append((param_name, dist_param))

        return named_parameters

    def update_main_grads(self):
        """
        Update the gradients in the model parameters with the main gradients
        from the main gradient buffer. If the model parameters are sharded,
        we only need to update the gradient shard associated with the model
        parameter shard, as both are sharded symmetrically.

        Checks if high-precision main weights are utilized for optimization.
        Otherwise, falls back to low-precision model weights, and further
        falls back to the original module parameters not managed by cFSDP
        in the case of no sharding / cFSDP OFF.
        """
        for name, param in self.optimizer_named_parameters:
            orig_param = param.orig_param
            group = self.parameter_groups[self.param_to_param_group[orig_param]]
            gbuf = group.main_grad_buffer
            if gbuf is None:
                # No gradients to attach to the optimizer parameters.
                continue

            # If the optimizer state is sharded, we need to shard the gradient,
            # even if the gradient buffer is not sharded.
            sharded_optimizer_state = (
                self.bucketing_policy.data_parallel_sharding_strategy != "no_shard"
            )

            # Retrieve the gradient from the gradient buffer.
            item_id = group.main_grad_buffer.param_idx[orig_param]
            optimizer_grad = group.main_grad_buffer.get_item(
                item_id, only_shard=sharded_optimizer_state
            )
            if group.main_weight_buffer is not None:
                # Convert the gradient to the main weight buffer dtype.
                optimizer_grad = optimizer_grad.to(param.dtype)

            if name not in self.dist_main_grad:
                # Register the gradient as a distributed tensor.
                self.dist_main_grad[name] = make_fsdp_dtensor(
                    local_tensor=optimizer_grad,
                    param=orig_param,
                    dist_index=self.dist_index,
                    is_sharded_param=sharded_optimizer_state,
                    is_expert_param=group.is_expert_param,
                )
            else:
                # Update the existing distributed tensor with the new gradient.
                if len(orig_param.shape) > 1:
                    local_shape = (-1, *orig_param.shape[1:])
                else:
                    local_shape = (-1,)
                self.dist_main_grad[name]._local_tensor = optimizer_grad.view(local_shape)
            grad = self.dist_main_grad[name]

            if optimizer_grad.numel() == 0:
                grad = None

            # The presence of main_grad_buffer but no main_weight_buffer may imply
            # that a precision-aware optimizer is used.
            if getattr(self, "use_precision_aware_optimizer", False):
                setattr(param, "decoupled_grad", grad)
            else:
                # Attach the gradient to the optimizer parameter.
                setattr(param, "grad", grad.to(param.dtype) if grad is not None else None)

    @property
    def num_buckets(self):
        """Return the number of buckets."""
        return len(self.parameter_groups)

    @torch.no_grad()
    def copy_main_weights_to_model_weights(self):
        """Update the model weights from the main weights."""
        dense_param_quantize_kwargs = {
            "model_params": [],
            "main_params": [],
            "start_offsets": [],
            "fsdp_shard_model_params": [],
        }
        expert_param_quantize_kwargs = copy.deepcopy(dense_param_quantize_kwargs)
        data_parallel_group = None
        expert_data_parallel_group = None
        for pg in self.parameter_groups:
            mbuf = pg.main_weight_buffer
            wbuf = pg.model_weight_buffer
            if mbuf is None:
                continue

            if pg.is_expert_param:
                quantize_func_kwargs = expert_param_quantize_kwargs
                expert_data_parallel_group = mbuf.data_parallel_group
            else:
                quantize_func_kwargs = dense_param_quantize_kwargs
                data_parallel_group = mbuf.data_parallel_group

            fp8_params = quantize_func_kwargs["model_params"]
            shard_fp32_from_fp8 = quantize_func_kwargs["main_params"]
            shard_offsets_in_fp8 = quantize_func_kwargs["start_offsets"]
            shard_model_params = quantize_func_kwargs["fsdp_shard_model_params"]

            for param in pg.params:
                item_id = mbuf.param_idx[param]
                if wbuf:
                    if wbuf.is_data_distributed or mbuf.is_data_distributed:
                        model_param = wbuf.get_item(item_id, only_shard=True)
                        main_weight = mbuf.get_item(item_id, only_shard=True)
                    else:
                        model_param = wbuf.get_item(item_id)
                        main_weight = mbuf.get_item(item_id)
                else:
                    assert not mbuf.is_data_distributed
                    model_param = to_local_if_dtensor(param)
                    main_weight = mbuf.get_item(item_id)

                if is_float8tensor(param):
                    fp8_params.append(param)
                    if model_param.numel() == 0:
                        shard_fp32_from_fp8.append(None)
                        shard_offsets_in_fp8.append(None)
                        shard_model_params.append(None)
                    else:
                        shard_fp32_from_fp8.append(main_weight)
                        shard_offsets_in_fp8.append(wbuf.locate_item_in_global_item(item_id)[0])
                        shard_model_params.append(model_param)
                    continue

                if model_param.numel() > 0:
                    model_param.data.copy_(main_weight.view(model_param.shape))

        if len(dense_param_quantize_kwargs["model_params"]) > 0:
            # If we have FP8 parameters, we need to quantize them.
            dense_param_quantize_kwargs["data_parallel_group"] = data_parallel_group
            quantize_param_shard(**dense_param_quantize_kwargs)

        if len(expert_param_quantize_kwargs["model_params"]) > 0:
            # If we have FP8 expert parameters, we need to quantize them.
            expert_param_quantize_kwargs["data_parallel_group"] = expert_data_parallel_group
            quantize_param_shard(**expert_param_quantize_kwargs)

    @torch.no_grad()
    def copy_model_weights_to_main_weights(self):
        """Copy the model weights to the main weights."""
        for group in self.parameter_groups:
            mbuf = group.main_weight_buffer
            if mbuf is None:
                continue
            wbuf = group.model_weight_buffer
            if mbuf.is_data_distributed:
                copyin_data = wbuf.get_shard_from_local_buffer()
            else:
                copyin_data = wbuf.data
            assert mbuf.data.numel() == copyin_data.numel(), (
                f"Master weight buffer size {mbuf.data.numel()} does not match "
                f"model weight buffer size {copyin_data.numel()}"
            )
            mbuf.data.copy_(copyin_data.data)

    def all_gather_parameters(self, async_op: bool = True):
        """All gather the parameters.
        Args:
            async_op (bool, optional): Whether to do the all-reduce
                asynchronously. Defaults to False.
        """
        assert all(
            [not g.model_weight_buffer.is_data_distributed for g in self.parameter_groups]
        ), "all_gather_parameters() should only be called when parameters are not sharded."
        assert (
            self.ddp_config.outer_dp_sharding_strategy == "no_shard"
        ), "all_gather_parameters() should not be called when outer-DP sharding is enabled."

        all_gather_ops = []
        for g in self.parameter_groups:
            shard = g.model_weight_buffer.get_shard_from_local_buffer()
            all_gather_handler = torch.distributed.all_gather_into_tensor(
                output_tensor=g.model_weight_buffer.data,
                input_tensor=shard,
                group=g.model_weight_buffer.data_parallel_group,
                async_op=async_op,
            )
            if async_op:
                all_gather_ops.append(all_gather_handler)

        for op in all_gather_ops:
            op.wait()

    def reduce_scatter_gradients(self, async_op: bool = True):
        """Reduce scatter the gradients.
        Args:
            async_op (bool, optional): Whether to do the all-reduce
                asynchronously. Defaults to False.
        """
        assert all(
            [not g.main_grad_buffer.is_data_distributed for g in self.parameter_groups]
        ), "reduce_scatter_gradients() should only be called when gradients are not sharded."
        assert (
            self.ddp_config.outer_dp_sharding_strategy == "no_shard"
        ), "reduce_scatter_gradients() should not be called when outer-DP sharding is enabled."

        reduce_scatter_ops = []
        for g in self.parameter_groups:
            gbuf = g.main_grad_buffer
            if gbuf is not None:
                continue
            scaling_factor = gbuf.gradient_scaling_factor
            reduce_op = gradient_reduce_preprocessing(gbuf.data, scaling_factor, self.ddp_config)
            reduce_scatter_handler = torch.distributed.reduce_scatter_tensor(
                output=gbuf.get_shard_from_local_buffer(),
                input=gbuf.data,
                op=reduce_op,
                group=g.main_grad_buffer.data_parallel_group,
                async_op=async_op,
            )

            if async_op:
                reduce_scatter_ops.append(reduce_scatter_handler)

        for op in reduce_scatter_ops:
            op.wait()

    def all_reduce_gradients(self, async_op: bool = False):
        """All reduce the gradients.
        Args:
            async_op (bool, optional): Whether to do the all-reduce
                asynchronously. Defaults to False.
        """
        assert all(
            [
                not g.main_grad_buffer.is_data_distributed
                for g in self.parameter_groups
                if g.main_grad_buffer
            ]
        ), "all_reduce_gradients() should only be called when gradients are not sharded."
        assert (
            self.ddp_config.outer_dp_sharding_strategy == "no_shard"
        ), "all_reduce_gradients() should not be called when outer-DP sharding is enabled."

        all_reduce_ops = []
        for g in self.parameter_groups:
            gbuf = g.main_grad_buffer
            if gbuf is not None:
                continue
            scaling_factor = gbuf.gradient_scaling_factor
            reduce_op = gradient_reduce_preprocessing(gbuf.data, scaling_factor, self.ddp_config)
            all_reduce_handler = torch.distributed.all_reduce(
                gbuf.data, op=reduce_op, group=gbuf.data_parallel_group, async_op=async_op
            )
            if async_op:
                all_reduce_ops.append(all_reduce_handler)

        for op in all_reduce_ops:
            op.wait()


class BucketStatus(Enum):
    """
    An enumeration of possible statuses for a data-parallel communication bucket.

    Attributes:
        EMPTY (int): The bucket is empty and not in use.
        COMMUNICATING (int): The bucket is currently being used for communication.
        READY_TO_USE (int): The bucket is filled with data and ready for use.
    """

    EMPTY = 1
    COMMUNICATING = 2
    READY_TO_USE = 3


class GradReducePipeline:
    """
    Pipeline for reducing gradients.
    """

    def __init__(
        self,
        param_and_grad_buffer: ParamAndGradBuffer,
        rs_stream: Optional[torch.cuda.Stream] = None,
        check_nans: bool = False,
    ) -> None:
        self.buffer = param_and_grad_buffer
        # Track the status of ongoing gradient reduce-scatter operations before optimizer step.
        self.grad_reduce_queue = []
        self.bucket_status = {
            # All buckets are initially deallocated / empty after initialization
            # of ParamAndGradBuffer.
            i: BucketStatus.EMPTY
            for i in range(self.buffer.num_buckets)
            if self.buffer.parameter_groups[i].main_grad_buffer
        }
        # Track the number of parameters in each bucket that are ready for gradient reduce-scatter.
        self.bucket_grad_ready_params = [set() for _ in range(self.buffer.num_buckets)]
        self.rs_stream = rs_stream
        self.check_nans = check_nans

        # Init outer-DP group gradient reduction related attributes.
        dist_index = self.buffer.dist_index
        if dist_index.use_hybrid_fsdp:
            # If there are multiple FSDP groups, we need to reduce gradients across groups.
            self.outer_fsdp_group_grad_reduce = True
            self.outer_fsdp_group_grad_reduce_stream = torch.cuda.Stream()
        else:
            self.outer_fsdp_group_grad_reduce = False

    @property
    def num_buckets(self):
        """Return the number of buckets."""
        return self.buffer.num_buckets

    def reset(self):
        """Handle the processing tasks and reset the pipeline."""
        self.wait_for_previous_grad_reduce(0)
        for bucket_id, grad_ready_params in enumerate(self.bucket_grad_ready_params):
            param_list = self.buffer.parameter_groups[bucket_id].params
            n_params = len(param_list)
            param_to_name = self.buffer.param_to_name
            assert len(grad_ready_params) == 0, (
                f"Found {len(grad_ready_params)} out of {n_params} parameters that are ready for "
                f"reduce-scatter/all-reduce, but the pipeline is being reset. "
                f"grad_ready_params: {[param_to_name[p] for p in grad_ready_params]} "
                f"param_list: {[param_to_name[p] for p in param_list]}"
            )

        for bucket_id, _ in self.bucket_status.items():
            gbuf = self.get_fsdp_buffer(bucket_id)
            gbuf.free_bucket_storage()
            self.bucket_status[bucket_id] = BucketStatus.EMPTY

    def reduce_gradients(
        self,
        params: List[torch.Tensor],
        suggested_queue_capacity: Optional[int] = None,
        outer_fsdp_group_grad_reduce: bool = False,
    ):
        """Reduce the gradients for the given parameters.
        Args:
            params (List[torch.Tensor]): The parameters.
            suggested_queue_capacity (int, optional): The suggested queue capacity.
                Defaults to None.
            outer_fsdp_group_grad_reduce (bool, optional): Whether to reduce gradients
                across outer-DP groups. Defaults to False.
        """
        for param in params:
            bucket_id = self.buffer.param_to_param_group[param]
            param_group = self.buffer.parameter_groups[bucket_id]
            if not param.requires_grad:
                assert param_group.requires_grad is False, (
                    f"Param {self.buffer.param_to_name[param]} has requires_grad=False, "
                    f"but it is in a parameter group with requires_grad=True."
                )
                continue
            assert param_group.requires_grad, (
                f"Param {self.buffer.param_to_name[param]} has requires_grad=True, "
                f"but it is in a parameter group with requires_grad=False."
            )

            # Mark grad as ready for reduce-scatter/all-reduce.
            self.bucket_grad_ready_params[bucket_id].add(param)
            bucket_group = self.get_ready_bucket_group_for_reduction(bucket_id)
            if bucket_group:
                self.wait_for_previous_grad_reduce(
                    suggested_queue_capacity=suggested_queue_capacity
                )
                self._bucket_group_gradient_reduce(
                    bucket_group,
                    async_op=True,
                    outer_fsdp_group_grad_reduce=outer_fsdp_group_grad_reduce,
                )

    def wait_for_previous_grad_reduce(
        self, suggested_queue_size: int = 1, suggested_queue_capacity: Optional[int] = None
    ):
        """
        Wait for the previous reduce-scatter/all-reduce to finish.
        Args:
            suggested_queue_size (int, optional): The recommended queue size in
                buckets. Defaults to 1.
            suggested_queue_capacity (Optional[int], optional): The recommended queue capacity
                in number of parameters in all buckets in the reduction queue. Defaults to None.
        """
        if suggested_queue_capacity is not None:
            queue_space = sum(
                [
                    self.buffer.parameter_groups[bucket_id].main_grad_buffer.bucket_index.size
                    for _, _, bucket_id in self.grad_reduce_queue
                ]
            )
            while queue_space > suggested_queue_capacity:
                grad_reduce_event, free_up_grad_bucket, bucket_id = self.grad_reduce_queue.pop(0)
                grad_reduce_event.wait()
                free_up_grad_bucket()
                queue_space -= self.buffer.parameter_groups[
                    bucket_id
                ].main_grad_buffer.bucket_index.size
        else:
            suggested_queue_size = max(0, min(suggested_queue_size, self.buffer.num_buckets - 1))
            while len(self.grad_reduce_queue) > suggested_queue_size:
                grad_reduce_event, free_up_grad_bucket, _ = self.grad_reduce_queue.pop(0)
                grad_reduce_event.wait()
                free_up_grad_bucket()

        if suggested_queue_size == 0 and self.outer_fsdp_group_grad_reduce:
            torch.cuda.current_stream().wait_stream(self.outer_fsdp_group_grad_reduce_stream)

    def _enforce_double_buffer_limit(self, add_buckets):
        if not self.buffer.ddp_config.fsdp_double_buffer:
            return

        param_groups = self.buffer.parameter_groups
        double_buf_units = set()
        for bucket_id in add_buckets:
            fsdp_unit_id = param_groups[bucket_id].fsdp_unit_id
            if fsdp_unit_id in self.buffer.double_buf_units:
                double_buf_units.add(fsdp_unit_id)
        assert (
            len(double_buf_units) <= 2
        ), f"Double buffer limit exceeded. Current double_buf_units: {double_buf_units}."

        keep_n = len(self.grad_reduce_queue)
        for _, _, bucket_id in reversed(self.grad_reduce_queue):
            fsdp_unit_id = param_groups[bucket_id].fsdp_unit_id
            double_buf_units.add(fsdp_unit_id)
            if len(double_buf_units) > 2:
                keep_n -= 1
        self.wait_for_previous_grad_reduce(keep_n)

    def get_ready_bucket_group_for_reduction(self, bucket_id: int) -> Optional[List[int]]:
        """Checks if all buckets in the bucket group containing the given bucket_id
        are ready for gradient reduction.
        If so, returns the list of ready bucket IDs for reduction; otherwise, returns None.

        Args:
            bucket_id (int): The bucket to mark as ready for reduce-scatter or all-reduce.

        Returns:
            Optional[List[int]]: The bucket group ready for gradient reduction,
            or None if not all buckets are ready.
        """
        # Prepare bucket group for gradient reduce. Note that the
        # some bucket parameters do not require grad, so we need to
        # remove them from the bucket group.
        bucket_group = self.buffer.bucket_to_bucket_group[bucket_id]
        bucket_group = [i for i in bucket_group if self.buffer.parameter_groups[i].main_grad_buffer]
        # If any bucket in the bucket group is not ready, skip the gradient reduce
        # waiting for the bucket group to be all ready before executing.
        for bucket_id in bucket_group:
            param_group = self.buffer.parameter_groups[bucket_id]
            if len(self.bucket_grad_ready_params[bucket_id]) != len(param_group.params):
                return None

        return bucket_group

    def get_fsdp_buffer(self, bucket_id: int) -> DataParallelBuffer:
        """Get the FSDP buffer for the given bucket ID."""
        param_group = self.buffer.parameter_groups[bucket_id]
        if self.buffer.ddp_config.outer_dp_sharding_strategy != "no_shard":
            return param_group.hsdp_gbuf
        return param_group.main_grad_buffer

    def _bucket_group_gradient_reduce(
        self,
        bucket_group: List[int],
        async_op: bool = False,
        outer_fsdp_group_grad_reduce: bool = False,
    ) -> bool:
        """Mark the bucket ready for reduce-scatter/all-reduce, if all bucket in
        the bucket group are ready, then do the reduce-scatter/all-reduce.
        Args:
            bucket_id (int): The bucket to be marked.
            bucket_group (List[int]): The bucket group to be reduced.
            async_op (bool, optional): Whether to do the reduce-scatter/all-reduce
                asynchronously. Defaults to False.
        Returns:
            bool: True if the bucket is go for reduce-scatter/all-reduce.
        """
        # When using FSDP double buffer, waiting for the necessary bucket to be
        # released ensures that our double buffer will not explode due to too
        # many empty bucket requests.
        ddp_config = self.buffer.ddp_config
        if ddp_config.fsdp_double_buffer:
            self._enforce_double_buffer_limit(bucket_group)

        current_stream = torch.cuda.current_stream()
        reduce_scatter_stream = (
            self.rs_stream if self.rs_stream is not None else torch.cuda.current_stream()
        )
        reduce_scatter_stream.wait_stream(current_stream)

        dp_group = self.get_fsdp_buffer(bucket_group[0]).data_parallel_group
        with torch.cuda.stream(reduce_scatter_stream):
            with _coalescing_manager(dp_group):
                grad_buffer = []
                reduced_grad = []
                for bucket_id in bucket_group:
                    # Fetch pre-allocated main gradient bucket.
                    gbuf = self.get_fsdp_buffer(bucket_id)
                    bucket = gbuf.fetch_bucket()
                    # Scale gradients.
                    scaling_factor = gbuf.gradient_scaling_factor
                    reduce_op = gradient_reduce_preprocessing(
                        gbuf.data, scaling_factor, gbuf.ddp_config
                    )
                    if not gbuf.is_data_distributed:
                        # All-reduce the gradients on every rank. No scattering
                        # or sharding necessary.
                        torch.distributed.all_reduce(
                            bucket.data, op=reduce_op, group=gbuf.data_parallel_group
                        )
                    else:
                        # Get the shard of the gradient from the pre-allocated bucket.
                        # The reduced gradient will be scattered into this shard of the
                        # bucket managed by the sharded buffer on this rank.
                        grad_shard = gbuf.get_shard_from_bucket(bucket)
                        # pylint: disable=C0301
                        # The `grad_shard`` is part of `bucket.data`` and the following
                        # new empty is important for memory safety, when using
                        # TORCH_NCCL_AVOID_RECORD_STREAMS=1.
                        # For reference: https://dev-discuss.pytorch.org/t/fsdp-cudacachingallocator-an-outsider-newb-perspective/1486
                        if not self.buffer.ddp_config.fsdp_double_buffer:
                            grad_shard = torch.empty_like(grad_shard)
                        # Reduce-scatter gradients on the FSDP group.
                        torch.distributed.reduce_scatter_tensor(
                            output=grad_shard,
                            input=bucket.data,
                            op=reduce_op,
                            group=gbuf.data_parallel_group,
                        )
                        reduced_grad.append(grad_shard)
                        grad_buffer.append(gbuf.get_shard_from_local_buffer())
                    self.bucket_status[bucket_id] = BucketStatus.COMMUNICATING
            for local_grad, reduced_grad in zip(grad_buffer, reduced_grad):
                # Accumulate the reduced gradient shard into the local gradient buffer,
                # when ZeRO-2 (gradient sharding) is enabled. Otherwise, bucket.data
                # is equivalent to the buffer data and will have been all-reduced.
                local_grad += reduced_grad
            # Record a checkpoint for the event to synchronize against the reduce-scatter stream.
            reduce_scatter_view_out_event = reduce_scatter_stream.record_event()

        # Outer-DP group gradient reduction.
        if outer_fsdp_group_grad_reduce:
            self.outer_fsdp_group_grad_reduce_stream.wait_stream(reduce_scatter_stream)
            outer_fsdp_group = self.buffer.dist_index.get_outer_fsdp_group()
            with torch.cuda.stream(self.outer_fsdp_group_grad_reduce_stream):
                with _coalescing_manager(outer_fsdp_group):
                    reduced_grad = []
                    for bucket_id in bucket_group:
                        if ddp_config.average_in_collective:
                            reduce_op = torch.distributed.ReduceOp.AVG
                        else:
                            reduce_op = torch.distributed.ReduceOp.SUM

                        # All-reduce/reduce-scatter the gradients on every rank
                        # in the outer-DP group.
                        gbuf = self.get_fsdp_buffer(bucket_id)
                        if ddp_config.outer_dp_sharding_strategy != "no_shard":
                            # Outer-DP sharding is only supported for fully-sharded inner-DP.
                            assert ddp_config.data_parallel_sharding_strategy != "no_shard"
                            # Retrieve the (DP-Outer, DP-Shard) gradient shard from the
                            # main gradient buffer which shards across the entire DP group,
                            # i.e. across all DP-Shard and DP-Outer ranks.
                            grad_full_shard = self.buffer.parameter_groups[
                                bucket_id
                            ].main_grad_buffer.get_shard_from_local_buffer()
                            # NOTE: This is a fix for convergence, needed to make
                            # sure NCCL reduce-scatter inplace didn't seem
                            # to work correctly
                            grad_full_shard = torch.empty_like(grad_full_shard)
                            reduced_grad.append(grad_full_shard)
                            # Reduce-scatter the FSDP gradient buffer shard further
                            # into the (DP-Outer, DP-Shard) gradient shard.
                            torch.distributed.reduce_scatter_tensor(
                                output=grad_full_shard,
                                input=gbuf.data,
                                op=reduce_op,
                                group=outer_fsdp_group,
                            )
                        else:
                            # No outer-DP sharding, so just all-reduce the FSDP gradient
                            # buffer shard into itself.
                            torch.distributed.all_reduce(
                                gbuf.data, group=outer_fsdp_group, op=reduce_op
                            )
                for bucket_id, grad_full_shard in zip(bucket_group, reduced_grad):
                    # Update the (DP-Outer, DP-Shard) gradient shard in the main gradient buffer.
                    self.buffer.parameter_groups[
                        bucket_id
                    ].main_grad_buffer.get_shard_from_local_buffer().copy_(grad_full_shard)
            reduce_scatter_view_out_event = self.outer_fsdp_group_grad_reduce_stream.record_event()

        free_up_grad_bucket_func = {}
        for bucket_id in bucket_group:

            def get_closure(bucket_id):
                def free_up_grad_bucket():
                    # Empty the set of parameters that are ready for gradient reduction.
                    self.bucket_grad_ready_params[bucket_id] = set()
                    gbuf = self.get_fsdp_buffer(bucket_id)
                    if gbuf.is_data_distributed:
                        # Free the memory backing the temporarily-allocated bucket
                        # associated with this buffer.
                        gbuf.free_bucket_storage()
                    # Mark the bucket as deallocated / empty.
                    self.bucket_status[bucket_id] = BucketStatus.EMPTY

                return free_up_grad_bucket

            free_up_grad_bucket_func[bucket_id] = get_closure(bucket_id)

        if async_op:
            for bucket_id, free_up_grad_bucket in free_up_grad_bucket_func.items():
                self.grad_reduce_queue.append(
                    (reduce_scatter_view_out_event, free_up_grad_bucket, bucket_id)
                )
            return True

        reduce_scatter_view_out_event.wait()
        for free_up_grad_bucket in free_up_grad_bucket_func.values():
            free_up_grad_bucket()
        return True


class PrefetchOrder(Enum):
    """
    An enumeration of possible prefetch orders for data-parallel operations.

    Attributes:
        FORWARD_PASS_ORDER (int): Prefetch in the order of forward pass computation.
        BACKWARD_PASS_ORDER (int): Prefetch in the order of backward pass computation.
    """

    FORWARD_PASS_ORDER = 0
    BACKWARD_PASS_ORDER = 1


class AllGatherPipeline:
    """
    Pipeline for all-gathering parameters.
    """

    def __init__(
        self,
        param_and_grad_buffer: ParamAndGradBuffer,
        ag_stream: Optional[torch.cuda.Stream] = None,
    ) -> None:
        self.buffer = param_and_grad_buffer
        self.ag_stream = ag_stream
        # Track the status of all-gather operations for each bucket.
        self.param_gather_event_map = {}
        # All buckets are initially deallocated / empty after initialization of ParamAndGradBuffer.
        self.bucket_status = {i: BucketStatus.EMPTY for i in range(self.buffer.num_buckets)}
        # Track whether each bucket can be deallocated.
        self.bucket_can_be_released = {i: False for i in range(self.buffer.num_buckets)}

        # Map each bucket to the bucket group it belongs to by enumerated ID.
        # Made to collect a subset of buckets in the same bucket group.
        self.bucket_to_bucket_group = {}
        group_id = 0
        for bucket_group in self.buffer.bucket_to_bucket_group.values():
            new_group = False
            for bucket_id in bucket_group:
                if bucket_id not in self.bucket_to_bucket_group:
                    new_group = True
                    break
            if new_group:
                group_id += 1
                for bucket_id in bucket_group:
                    self.bucket_to_bucket_group[bucket_id] = group_id

        if (
            self.buffer.dist_index.use_hybrid_fsdp
            and self.buffer.ddp_config.outer_dp_sharding_strategy != "no_shard"
        ):
            # If there are multiple FSDP groups and full sharding, we need to
            # all-gather parameters across groups.
            self.outer_fsdp_group_param_gather_stream = torch.cuda.Stream()

    @property
    def num_buckets(self):
        """Return the number of buckets."""
        return self.buffer.num_buckets

    def reset(self):
        """Reset the pipeline state."""
        if len(self.param_gather_event_map) > 0:
            warnings.warn(
                (
                    f"There are still pending all-gather tasks, process them. "
                    f"Bucket status: {self.bucket_status}."
                ),
                UserWarning,
            )
            while len(self.param_gather_event_map) > 0:
                bucket_id = next(iter(self.param_gather_event_map))
                self.wait_bucket_ready(bucket_id)
        for bucket_id in range(self.num_buckets):
            self.bucket_can_be_released[bucket_id] = True
        self.recycle_unused_buckets()

        assert all([status is BucketStatus.EMPTY for status in self.bucket_status.values()]), (
            f"There are still working buckets, it is not safe to reset. "
            f"bucket_status: {self.bucket_status}."
        )
        assert all(
            [not can_be_released for can_be_released in self.bucket_can_be_released.values()]
        ), (
            f"The bucket can be released table is in an abnormal state, not safe to reset. "
            f"bucket_can_be_released: {self.bucket_can_be_released}."
        )

    def all_gather_params(
        self,
        params: List[torch.Tensor],
        prefetch: bool = False,
        prefetch_order: PrefetchOrder = PrefetchOrder.FORWARD_PASS_ORDER,
        suggested_AG_prefetch_size: Optional[int] = None,
        async_param_gather: bool = True,
        outer_fsdp_group_param_gather: bool = False,
    ):
        """All-gather the params. If prefetch is enabled, prefetch next buckets
        in the order of `prefetch_order`.

        Args:
            params (List[torch.Tensor]): The list of params to be all-gathered.
            prefetch (bool, optional): Whether to prefetch the next bucket. Defaults to False.
            prefetch_order (PrefetchOrder, optional): The order of prefetching.
                Defaults to PrefetchOrder.FORWARD_PASS_ORDER.
            suggested_AG_prefetch_size (Optional[int], optional):
                The suggested prefetch size for all-gathering. Defaults to None.
            outer_fsdp_group_param_gather (bool, optional):
                Whether to all-gather parameters across outer-DP groups. Defaults to False.
        """
        if len(params) == 0:
            return

        ag_buckets = [self.buffer.param_to_param_group[item] for item in params]
        ag_buckets = list(sorted(set(ag_buckets)))  # Sort in order of unique bucket ID.
        parameter_groups = self.buffer.parameter_groups
        if self.buffer.ddp_config.fsdp_double_buffer:
            double_buf_units = set()
            for bucket_id in ag_buckets:
                fsdp_unit_id = parameter_groups[bucket_id].fsdp_unit_id
                if fsdp_unit_id in self.buffer.double_buf_units:
                    double_buf_units.add(fsdp_unit_id)
            if len(double_buf_units) > 2:
                raise ValueError(
                    f"{double_buf_units} FSDP units were requested, "
                    "but double buffers can support no more than 2 FSDP units."
                )

        # Do not release the buckets that are being all-gathered.
        for bucket_id in ag_buckets:
            self.bucket_can_be_released[bucket_id] = False

        # If prefetch is enabled, we will add prefetch buckets to ag_buckets.
        if prefetch:

            def next_bucket_id(ag_buckets):
                """
                Search for the next bucket ID that is not in the list of all-gather buckets.
                """
                if prefetch_order == PrefetchOrder.FORWARD_PASS_ORDER:
                    # Search from the initial bucket.
                    bucket_id = ag_buckets[0] + 1
                    for i in ag_buckets[1:]:
                        if i != bucket_id:
                            break
                        bucket_id += 1
                else:
                    # Search from the last bucket.
                    bucket_id = ag_buckets[-1] - 1
                    for i in reversed(ag_buckets[:-1]):
                        if i != bucket_id:
                            break
                        bucket_id -= 1
                if bucket_id < 0 or bucket_id >= self.buffer.num_buckets:
                    # Out of bounds, return None.
                    return None
                return bucket_id

            def need_skip_prefetch(bucket_id):
                # If use double buffer, we need to check if the next bucket
                # is exceeding the coverage of the double buffer.
                if self.buffer.ddp_config.fsdp_double_buffer:
                    fsdp_unit_id = parameter_groups[bucket_id].fsdp_unit_id
                    double_buf_units.add(fsdp_unit_id)
                    if len(double_buf_units) > 2:
                        # Prefetching the next bucket will exceed the coverage of
                        # the double buffer, so we need to stop prefetching.
                        return True
                return False

            if suggested_AG_prefetch_size is None:
                # Default 500M
                suggested_AG_prefetch_size = 500_000_000

            base_all_gather_size = sum(
                [parameter_groups[i].model_weight_buffer.bucket_index.size for i in ag_buckets]
            )
            bucket_id = next_bucket_id(ag_buckets)
            while bucket_id is not None:
                prefetch_all_gather_size = (
                    sum(
                        [
                            parameter_groups[i].model_weight_buffer.bucket_index.size
                            for i in ag_buckets
                        ]
                    )
                    - base_all_gather_size
                )
                if prefetch_all_gather_size >= suggested_AG_prefetch_size:
                    # Reached the prefetch limit.
                    break

                if need_skip_prefetch(bucket_id):
                    break

                # Extend the list of all-gather buckets with another group of buckets.
                ag_buckets.extend(self.buffer.bucket_to_bucket_group[bucket_id])
                # Re-sort and find the next bucket not in the list.
                ag_buckets = list(sorted(set(ag_buckets)))
                bucket_id = next_bucket_id(ag_buckets)

        # Only all-gather on buckets that have not been allocated yet.
        ag_buckets = [i for i in ag_buckets if self.bucket_status[i] == BucketStatus.EMPTY]
        if len(ag_buckets) == 0:
            return

        # Divide buckets into aggregate groups. We need to reconstruct the bucket groups
        # because the all-gather parameter groups may be a subset of the buckets.
        bucket_group_to_buckets = {}
        for bucket_id in ag_buckets:
            group_id = self.bucket_to_bucket_group[bucket_id]
            if group_id not in bucket_group_to_buckets:
                bucket_group_to_buckets[group_id] = []
            bucket_group_to_buckets[group_id].append(bucket_id)

        # Coalesce all-gather operations for all buckets in the same data-parallel-group
        for _, buckets in bucket_group_to_buckets.items():
            all_gather_stream = (
                self.ag_stream if self.ag_stream is not None else torch.cuda.current_stream()
            )
            if outer_fsdp_group_param_gather:
                self.outer_fsdp_group_param_gather_stream.wait_stream(torch.cuda.current_stream())
                with torch.cuda.stream(self.outer_fsdp_group_param_gather_stream):
                    outer_fsdp_group = self.buffer.dist_index.get_outer_fsdp_group()
                    with _coalescing_manager(outer_fsdp_group, async_ops=False):
                        for bucket_id in buckets:
                            # All-gather the (DP-Outer, DP-Shard) weight shards from the DP-backed
                            # main weight buffer into the (DP-Shard)-backed hybrid weight buffer.
                            wbuf = self.buffer.parameter_groups[bucket_id].model_weight_buffer
                            hsdp_wbuf = self.buffer.parameter_groups[bucket_id].hsdp_wbuf
                            torch.distributed.all_gather_into_tensor(
                                output_tensor=hsdp_wbuf.data,
                                input_tensor=wbuf.data,
                                group=outer_fsdp_group,
                            )
                # Wait for the outer-DP group all-gather to finish.
                all_gather_stream.wait_stream(self.outer_fsdp_group_param_gather_stream)

            # Coalesce the asynchronous NCCL operations in this context.
            all_gather_stream.wait_stream(torch.cuda.current_stream())
            dp_group = self.get_fsdp_buffer(buckets[0]).data_parallel_group
            with torch.cuda.stream(all_gather_stream):
                with _coalescing_manager(
                    dp_group, async_ops=async_param_gather
                ) as coalescing_event:
                    for bucket_id in buckets:
                        # All-gather the module weights from each FSDP buffer shard
                        # into an allocated bucket containing unsharded weights.
                        self.async_bucket_gather(bucket_id)

            # Replace the parameter all-gather event with coalescing event.
            for bucket_id in buckets:
                _, mark_bucket_ready_to_use = self.param_gather_event_map[bucket_id]
                self.param_gather_event_map[bucket_id] = (
                    coalescing_event,
                    mark_bucket_ready_to_use,
                )

        # Wait for all-gather to finish
        if not async_param_gather:
            for bucket_id in buckets:
                self.wait_bucket_ready(bucket_id)

    def wait_bucket_ready(self, bucket_id, empty_ok=False):
        """Wait for the bucket to be ready."""
        if self.bucket_status[bucket_id] == BucketStatus.READY_TO_USE:
            # Already ready to use.
            return
        if self.bucket_status[bucket_id] == BucketStatus.EMPTY:
            if empty_ok:
                return
            # Bucket shouldn't be empty, this implies that the bucket
            # was not allocated or NCCL operations are not complete.
            raise ValueError(f"Bucket {bucket_id} is empty.")

        # Wait for asynchronous / overlapped NCCL operations to complete.
        param_gather_event, mark_bucket_ready_to_use = self.param_gather_event_map.pop(bucket_id)
        param_gather_event.wait()
        mark_bucket_ready_to_use()

    @torch.no_grad()
    def release_bucket(self, bucket_id: int):
        """Release the bucket."""
        if self.bucket_status[bucket_id] == BucketStatus.EMPTY:
            return

        self.wait_bucket_ready(bucket_id, empty_ok=True)
        if self.bucket_status[bucket_id] == BucketStatus.COMMUNICATING:
            raise ValueError(f"Bucket {bucket_id} is communicating.")

        wbuf = self.buffer.parameter_groups[bucket_id].model_weight_buffer
        wbuf.free_bucket_storage()
        self.bucket_status[bucket_id] = BucketStatus.EMPTY

    def recycle_unused_buckets(self):
        """Recycle the unused buckets."""
        for bucket_id, can_be_released in self.bucket_can_be_released.items():
            if can_be_released:
                self.release_bucket(bucket_id)
                self.bucket_can_be_released[bucket_id] = False

    def get_fsdp_buffer(self, bucket_id: int) -> DataParallelBuffer:
        """Get the FSDP buffer with the given bucket ID."""
        param_group = self.buffer.parameter_groups[bucket_id]
        if self.buffer.ddp_config.outer_dp_sharding_strategy != "no_shard":
            return param_group.hsdp_wbuf
        return param_group.model_weight_buffer

    @torch.no_grad()
    def async_bucket_gather(self, bucket_id: int) -> None:
        """All-gather the bucket and set the items."""
        self.bucket_can_be_released[bucket_id] = False
        if self.bucket_status[bucket_id] != BucketStatus.EMPTY:
            return

        self.bucket_status[bucket_id] = BucketStatus.COMMUNICATING

        wbuf = self.get_fsdp_buffer(bucket_id)

        # Lazy release the unused buckets.
        self.recycle_unused_buckets()
        # Allocate an empty bucket to store the module weights.
        bucket = wbuf.fetch_bucket(set_param_data=True)
        # All-gather the module weights in each buffer shard into the allocated bucket.
        # Now each rank will have a copy of this FSDP unit module's weights.
        param_gather_event = torch.distributed.all_gather_into_tensor(
            output_tensor=bucket.data,
            input_tensor=wbuf.get_shard_from_local_buffer(),
            group=wbuf.data_parallel_group,
            async_op=True,
        )

        def get_closure(bucket_id):
            @torch.no_grad()
            def mark_bucket_ready_to_use():
                # Mark the bucket as ready to use - all NCCL operations are complete.
                self.bucket_status[bucket_id] = BucketStatus.READY_TO_USE

            return mark_bucket_ready_to_use

        mark_bucket_ready_to_use = get_closure(bucket_id)

        # Track the async all-gather operation for the bucket.
        self.param_gather_event_map[bucket_id] = (param_gather_event, mark_bucket_ready_to_use)


@torch.no_grad()
def gradient_reduce_preprocessing(grad_data, scaling_factor, ddp_config):
    """
    Gradient reduce preprocessing for gradient averaging and gradient scaling.
    """

    if scaling_factor is None:
        reduce_op = torch.distributed.ReduceOp.SUM
    elif ddp_config.average_in_collective:
        reduce_op = torch.distributed.ReduceOp.AVG
    elif ddp_config.gradient_reduce_div_fusion and grad_data.dtype != torch.bfloat16:
        reduce_op = torch.distributed._make_nccl_premul_sum(scaling_factor)
    else:
        grad_data.mul_(scaling_factor)
        reduce_op = torch.distributed.ReduceOp.SUM

    return reduce_op


def check_gpu_memory(threshold=0.9):
    """
    Check if the GPU memory is over the threshold.
    Args:
        threshold (float, optional): The threshold to check if the GPU memory is over.
            Defaults to 0.9.
    Returns:
        bool: True if the GPU memory is over the threshold.
    """
    if not torch.cuda.is_available():
        return False
    device = torch.cuda.current_device()
    allocated = torch.cuda.memory_allocated(device)
    reserved = torch.cuda.memory_reserved(device)
    total = torch.cuda.get_device_properties(device).total_memory

    allocated_ratio = allocated / total
    reserved_ratio = reserved / total

    near_full = allocated_ratio >= threshold or reserved_ratio >= threshold

    if near_full and torch.distributed.get_rank() == 0:
        logger.info(f"GPU Memory: Allocated: {allocated_ratio:.2%}, Reserved: {reserved_ratio:.2%}")
    return near_full


class ResetParametersContext:
    """
    Context manager for resetting parameters for meta device initialization module.
    """

    def __init__(self, init_param_with_fp8=False, with_cuda_rng_tracker=False):
        self.init_param_with_fp8 = init_param_with_fp8
        self.with_cuda_rng_tracker = with_cuda_rng_tracker

    def __enter__(self):
        self.stack = ExitStack()
        if self.init_param_with_fp8:
            assert HAVE_TE
            args = {"enabled": True}
            if "preserve_high_precision_init_val" in inspect.signature(fp8_model_init).parameters:
                args["preserve_high_precision_init_val"] = True
            self.stack.enter_context(fp8_model_init(**args))

        if self.with_cuda_rng_tracker:
            # Megatron / TE RNG tracker needs to be initialized and seeded by the user or FW
            # as needed for model parallelisms that require consistent RNG across ranks.
            cuda_rng_tracker = get_cuda_rng_tracker()
            if _MODEL_PARALLEL_RNG_TRACKER_NAME in cuda_rng_tracker.states_:
                # Only fork the RNG tracker if the _MODEL_PARALLEL_RNG_TRACKER_NAME seed is added.
                self.stack.enter_context(get_cuda_rng_tracker().fork())

        return self

    def __exit__(self, *exc_details):
        self.stack.__exit__(*exc_details)


def override_sharded_param_methods_with_safety_checks(params, all_gather_pipeline):
    """
    Override the methods of the parameters to prevent undefined behavior.
    Args:
        params (List[torch.Tensor]): The parameters to add hint on shard to functions.
        all_gather_pipeline (AllGatherPipeline): The all-gather pipeline.
    """
    for p in params:
        to_function = p.to
        cpu_function = p.cpu

        def override_sharded_param_to_function_closure(p, to_function):
            def override_sharded_param_to_function(*args, **kwargs):
                bucket_id = all_gather_pipeline.buffer.param_to_param_group[p]
                status = all_gather_pipeline.bucket_status[bucket_id]
                if status == BucketStatus.READY_TO_USE:
                    return to_function(*args, **kwargs)
                raise RuntimeError(
                    "This parameter is already shard by MCore FSDP and the "
                    "shared-state parameter does not support 'to' function."
                    "please define the dtype and device of the parameter before FSDP wrap."
                )

            return override_sharded_param_to_function

        setattr(p, "to", override_sharded_param_to_function_closure(p, to_function))

        def override_sharded_param_cpu_function_closure(p, cpu_function):
            def override_sharded_param_cpu_function(*args, **kwargs):
                bucket_id = all_gather_pipeline.buffer.param_to_param_group[p]
                status = all_gather_pipeline.bucket_status[bucket_id]
                if status == BucketStatus.READY_TO_USE:
                    return cpu_function(*args, **kwargs)
                warnings.warn(
                    "The parameters are sharded by MCore FSDP, and no actual cpu "
                    "operation is performed."
                )
                return torch.empty([], device="cpu")

            return override_sharded_param_cpu_function

        setattr(p, "cpu", override_sharded_param_cpu_function_closure(p, cpu_function))


def _dtype_size(dtype: torch.dtype) -> int:
    """
    Get the size of the dtype.
    Args:
        dtype (torch.dtype): The dtype to get the size of.
    Returns:
        int: The size of the dtype.
    """
    if dtype == torch.float16 or dtype == torch.bfloat16:
        return 2
    elif dtype == torch.float32 or dtype == torch.int32:
        return 4
    elif dtype == torch.int64:
        return 8
    elif dtype == torch.uint8:
        return 1
    elif dtype == "float8":
        return 1
    else:
        raise ValueError(f"Unsupported dtype: {dtype}")


def to_local_if_dtensor(tensor):
    """
    Convert a DTensor to a local tensor.
    Args:
        tensor (torch.Tensor): The tensor to convert.
    Returns:
        torch.Tensor: The local tensor.
    """
    if isinstance(tensor, DTensor):
        return tensor._local_tensor
    return tensor


def _get_fsdp_tensor_spec(
    param, dist_index: FSDPDistributedIndex, is_sharded_param, is_expert_param
):
    """
    Get the DeviceMesh for the parameter and modify the placement for Megatron-FSDP.
    """
<<<<<<< HEAD
    # Check if the parameter is a DTensor and has more than one shard(TP enabled).
    if isinstance(param, DTensor):
=======
    # Check if the parameter is a DTensor and has more than one shard (TP enabled).
    if isinstance(param, DTensor) and cast(DTensor, param)._spec.num_shards > 1:
>>>>>>> 8479eb35
        # Retrieve original DTensorSpec (for TP).
        dtensor_spec = cast(DTensor, param)._spec
        dtensor_mesh = getattr(dtensor_spec, "mesh", None)

        # Validate that the DTensor root mesh is identical to the Megatron-FSDP device mesh.
        megatron_fsdp_global_mesh = dist_index.get_root_mesh(is_expert_parallel=is_expert_param)
        dtensor_global_mesh = _mesh_resources.get_root_mesh(dtensor_mesh)
        # FIXME(boxiangw): add or megatron_fsdp_global_mesh != dtensor_global_mesh:
        # _mesh_resources.get_root_mesh(dtensor_mesh) is not getting the correct root mesh
        if dtensor_global_mesh is None:
            raise ValueError(
                f"When utilizing DTensor-based modules with Megatron-FSDP, the DTensor root "
                f"device mesh must be identical to the Megatron-FSDP root device mesh.\n"
                f"DTensor Root Mesh: {dtensor_global_mesh} / Megatron-FSDP "
                f"Root Mesh: {megatron_fsdp_global_mesh}"
            )

        # Get the placements for the parameter.
        assert len(dtensor_spec.placements) == 1, (
            "When using DTensor with Megatron-FSDP, the DTensorSpec should have only one placement."
            f"Current placements: {dtensor_spec.placements}"
        )
        dtensor_placement = dtensor_spec.placements[0]

        if dist_index.use_hybrid_fsdp:
            mesh_dim_names = (dist_index.dp_outer_dim, dist_index.dp_shard_dim, dist_index.tp_dim)
        else:
            mesh_dim_names = (dist_index.dp_shard_dim, dist_index.tp_dim)

        # Introducing shard placement order to solve the situation where more than two shard
        # appears in the same tensor dimension.
        # https://dev-discuss.pytorch.org/t/dtensor-status-design-and-looking-forward/2749
        shard_order = None
        if not is_sharded_param:
            if dist_index.use_hybrid_fsdp:
                placements = [Replicate(), Replicate(), dtensor_placement]
            else:
                placements = [Replicate(), dtensor_placement]
        elif dist_index.use_hybrid_fsdp:
            if dist_index.hsdp_outer_dp_shard:
                # If the parameter is sharded in hybrid FSDP, we need to add the HS-DP dimension.
                placements = [Shard(0), Shard(0), dtensor_placement]
                shard_order = [2, 1, 0]
            else:
                placements = [Replicate(), Shard(0), dtensor_placement]
                shard_order = [2, 1, 0]
        else:
            placements = [Shard(0), dtensor_placement]
            shard_order = [1, 0]

        device_mesh = dist_index.get_submesh(mesh_dim_names, is_expert_parallel=is_expert_param)
        if shard_order is not None:
            setattr(device_mesh, "_shard_order", shard_order)

        return device_mesh, placements

    shard_order = None

    if dist_index.use_hybrid_fsdp:
        mesh_dim_names = (dist_index.dp_outer_dim, dist_index.dp_shard_dim)
    else:
        mesh_dim_names = (dist_index.dp_shard_dim,)

    if not is_sharded_param:
        placements = [Replicate()]
    elif dist_index.use_hybrid_fsdp:
        # If the parameter is sharded in hybrid FSDP, we need to add the HS-DP dimension.
        if dist_index.hsdp_outer_dp_shard:
            placements = [Shard(0), Shard(0)]
            shard_order = [1, 0]
        else:
            placements = [Replicate(), Shard(0)]
    else:
        placements = [Shard(0)]

    device_mesh = dist_index.get_submesh(mesh_dim_names, is_expert_parallel=is_expert_param)
    if shard_order is not None:
        setattr(device_mesh, "_shard_order", shard_order)

    return device_mesh, placements


def make_fsdp_dtensor(
    local_tensor: torch.Tensor,
    param: torch.nn.Parameter,
    dist_index: FSDPDistributedIndex,
    is_sharded_param: bool = True,
    is_expert_param: bool = False,
    run_check: bool = False,
    update_uneven_dtensor_chunk_meta: bool = False,
    force_sync_tp_duplicated_param: bool = False,
):
    """
    Creates a distributed tensor (DTensor) from a local tensor with support for
    Megatron-FSDP and Tensor Parallel scenarios.

    This function is typically used in a FSDP setup where tensor data needs to be converted
    into sharded DTensors across a device mesh. It also supports model configurations
    involving tensor model parallelism such as Megatron-Core.

    Args:
        local_tensor (torch.Tensor): The local tensor data to be converted to a DTensor.
        param (nn.Parameter): Template parameter used to infer shape, stride,
            and partition attributes.
        dist_index (FSDPDistributedIndex): Metadata object providing the distributed device mesh.
        is_sharded_param (bool, optional): Whether the parameter is sharded across
            devices. Defaults to True.
        is_expert_param (bool, optional): Indicates if the tensor corresponds to
            Megatron-Core expert (Mixture-of-Experts) parameters. Defaults to False.
        run_check (bool, optional): Enables additional internal validation for
            DTensor. Defaults to False.
        update_uneven_dtensor_chunk_meta (bool, optional): Whether to update metadata
            for uneven chunk distributions. Defaults to False.

    Returns:
        DTensor: A DTensor object sharded appropriately across devices.

    Example:
        >>> import torch
        >>> from torch.distributed.device_mesh import init_device_mesh
        >>> from torch.distributed._tensor import DeviceMesh
        >>> from my_fsdp_utils import FSDPDistributedIndex  # assumed utility
        >>>
        >>> # Initialize device mesh (4 GPUs)
        >>> device_mesh = DeviceMesh("cuda", (2, 2), dim_names=("tp", "dp"))
        >>> dist_index = FSDPDistributedIndex(
        ...     device_mesh=device_mesh,
        ...     dp_mesh_dim_name="dp",
        ...     tp_mesh_dim_name="tp"
        ... )
        >>>
        >>> # Dummy local tensor and parameter
        >>> local_tensor = torch.randn(8, 16, device="cuda")
        >>> param = torch.nn.Parameter(torch.empty(32, 32))
        >>>
        >>> # Attach partition metadata for tensor model parallelism
        >>> param.tensor_model_parallel = True
        >>> param.partition_dim = 0
        >>> param.partition_stride = 1
        >>>
        >>> # Convert to DTensor
        >>> dtensor = make_fsdp_dtensor(
        ...     local_tensor=local_tensor,
        ...     param=param,
        ...     dist_index=dist_index,
        ...     is_sharded_param=True,
        ...     run_check=True
        ... )
        >>> print(dtensor)
        DTensor(sharded(...))

    Note:
        - For tensor model parallel use cases, the `param` object must either:
            * Be a tensor-parallel (TP) DTensor, or
            * Include all of these attributes: `tensor_model_parallel`, `partition_dim`,
                and `partition_stride`.
    """
    # TODO: Add validation checks for the legality of DTensor.
    if not is_sharded_param and param.numel() != local_tensor.numel():
        raise ValueError(
            f"[Megatron-FSDP] Mismatch between param shape {param.shape} and local tensor "
            f"shape {local_tensor.shape}. "
            "If the parameter is not sharded, they must match exactly."
        )

    # Save original parameter for later use
    orig_param = param

    # Handle tensor model parallel specific logic
    if is_mcore_tensor_model_parallel(param):
        # Ensure parameter is not already a DTensor
        assert not isinstance(param, DTensor), (
            "[Megatron-FSDP] Parameter is already a DTensor, yet tensor_model_parallel "
            "is True."
        )

        tp_mesh = dist_index.get_submesh(dist_index.tp_dim, is_expert_parallel=is_expert_param)
        global_shape = list(param.shape)
        if tp_mesh.mesh.numel() > 1:
            if is_mcore_tensor_parallel_duplicated(param):
                placements = [Replicate()]
                if force_sync_tp_duplicated_param:
                    if local_tensor.numel() > 0:
                        torch.distributed.broadcast(
                            local_tensor,
                            group=tp_mesh.get_group(),
                            group_src=0,
                        )
                elif run_check:
                    # TODO: Implement consistency check for duplicated TP parameters
                    pass
            else:
                tp_dim = get_mcore_tensor_parallel_partition_dim(param)
                assert tp_dim is not None, (
                    "[Megatron-FSDP] Parameter is not tensor model parallel, yet tensor_model_parallel "
                    "is True."
                )
                placements = [Shard(tp_dim)]
                global_shape[tp_dim] *= tp_mesh.mesh.numel()

            # Construct TP-sharded DTensor using Megatron-style placement
            param = DTensor.from_local(
                local_tensor=local_tensor,
                device_mesh=tp_mesh,
                placements=placements,
                run_check=run_check,
                shape=global_shape,
                stride=torch.empty(global_shape).stride(),
            )

    # Get FSDP-configured mesh and placements from provided param
    device_mesh, placements = _get_fsdp_tensor_spec(
        param, dist_index, is_sharded_param=is_sharded_param, is_expert_param=is_expert_param
    )

    # Reshape local tensor for sharded layouts beyond 1D
    if len(orig_param.shape) > 1:
        local_shape = (-1, *orig_param.shape[1:])
    else:
        local_shape = (-1,)

    # Create the FSDP-compliant DTensor
    fsdp_tensor = DTensor.from_local(
        local_tensor=local_tensor.view(local_shape),
        device_mesh=device_mesh,
        placements=placements,
        run_check=False,
        shape=param.shape,
        stride=param.stride(),
    )

    if run_check:
        validate_uneven_dtensor(fsdp_tensor)

    # Update metadata if uneven sharding is expected
    if update_uneven_dtensor_chunk_meta:
        update_uneven_dtensor_chunk_metadata(fsdp_tensor)

    return fsdp_tensor<|MERGE_RESOLUTION|>--- conflicted
+++ resolved
@@ -3540,13 +3540,8 @@
     """
     Get the DeviceMesh for the parameter and modify the placement for Megatron-FSDP.
     """
-<<<<<<< HEAD
-    # Check if the parameter is a DTensor and has more than one shard(TP enabled).
-    if isinstance(param, DTensor):
-=======
     # Check if the parameter is a DTensor and has more than one shard (TP enabled).
     if isinstance(param, DTensor) and cast(DTensor, param)._spec.num_shards > 1:
->>>>>>> 8479eb35
         # Retrieve original DTensorSpec (for TP).
         dtensor_spec = cast(DTensor, param)._spec
         dtensor_mesh = getattr(dtensor_spec, "mesh", None)
