# Copyright (c) 2024, NVIDIA CORPORATION. All rights reserved.
import logging
import warnings
from typing import Callable, Dict, List, Optional, Tuple

import torch
from torch.optim import SGD as CPUSGD
from torch.optim import AdamW as CPUAdam

try:
    from transformer_engine.pytorch.optimizers import FusedAdam as Adam
    from transformer_engine.pytorch.optimizers import FusedSGD as SGD
except ImportError:
    try:
        from apex.optimizers import FusedAdam as Adam
        from apex.optimizers import FusedSGD as SGD
    except ImportError:
        warnings.warn(
            f'Transformer Engine and Apex are not installed. Falling back to Torch optimizers.'
        )

        # Apex's FusedAdam is a drop-in replacement for torch's AdamW.
        # pylint: disable-next=line-too-long.
        # See https://github.com/NVIDIA/apex/blob/7b73b12361068a10b0f44844534613f252a5ea75/apex/optimizers/fused_adam.py#L16.
        from torch.optim import AdamW as Adam, SGD

from megatron.core import parallel_state
from megatron.core.optimizer.cpu_offloading.hybrid_optimizer import HybridDeviceOptimizer
<<<<<<< HEAD
from megatron.core.process_groups_config import GradCommProcessGroups, ModelCommProcessGroups
from megatron.core.transformer.fsdp_dtensor_checkpoint import get_global_unique_param_name
=======
from megatron.core.process_groups_config import ProcessGroupCollection
>>>>>>> 8479eb35

from ..distributed.param_and_grad_buffer import _ParamAndGradBuffer
from ..transformer.module import MegatronModule
from ..utils import get_model_config, get_pg_rank, get_pg_size, is_te_min_version, log_single_rank
from .distrib_optimizer import DistributedOptimizer
from .grad_scaler import ConstantGradScaler, DynamicGradScaler
from .optimizer import (
    ChainedOptimizer,
    Float16OptimizerWithFloat16Params,
    FP32Optimizer,
    MegatronOptimizer,
    param_group_identifier_keys,
)
from .optimizer_config import OptimizerConfig

logger = logging.getLogger(__name__)


def _get_param_groups(
    model_chunks: List[MegatronModule],
    no_weight_decay_cond: Optional[Callable],
    scale_lr_cond: Optional[Callable],
    lr_mult: float,
    lr: float,
    min_lr: float,
    decoupled_lr: Optional[float],
    decoupled_min_lr: Optional[float],
    default_skip_embedding_weight_decay: bool = False,
) -> List[Dict]:
    """Create parameter groups for optimizer.

    Creates parameter groups based on weight decay condition (regularized vs
    non regularized), learning rate scale condition (lr vs lr_mult * lr),
    and whether it is expert parameters. scale_lr_cond is used during finetuning
    where head of the network requires a scaled version of the base learning rate.

    Args:
        model_chunks (List[MegatronModule]): model chunks to create parameter
            groups for.
        no_weight_decay_cond (func, optional): function to determine whether a
            parameter should not perform weight decay.
        scale_lr_cond (func, optional): function to determine whether a parameter
            should have a scaled learning rate.
        lr_mult (float): learning rate multiplier for parameters that
            satisfy scale_lr_cond.
        lr (float): learning rate.
        min_lr (float): minimum learning rate.
        decoupled_lr (Optional[float]): optional decoupled learning rate.
        decoupled_min_lr (Optional[float]): optional decoupled minimum learning rate.
        default_skip_embedding_weight_decay (bool): whether to skip weight decay for embedding
            parameters by default, if no_weight_decay_cond is not provided.

    Returns:
        List of parameter groups.
    """

    use_decoupled_learning_rate = decoupled_lr is not None

    # Map (wd_mult, lr_mult, is_expert_parallel, is_decoupled_lr) to params.
    params_map = {}
    for model_chunk in model_chunks:
        for name, param in model_chunk.named_parameters():
            if not param.requires_grad:
                continue

            is_expert_parallel = not getattr(param, 'allreduce', True)

            if no_weight_decay_cond is not None:
                no_wd: bool = no_weight_decay_cond(name, param)
            else:
                # Do not regularize biases and norm parameters.
                #  optionally, also skip weight decay for embedding parameters if requested
                #  (useful if you do not want embeddings to shrink to zero in training
                #  https://arxiv.org/abs/2312.16903)
                no_wd = (
                    name.endswith(".bias")
                    or len(param.shape) == 1
                    or (default_skip_embedding_weight_decay and "embedding" in name)
                )

            if scale_lr_cond is not None:
                scale_lr = scale_lr_cond(name, param)
            else:
                scale_lr = False

            if not no_wd and not scale_lr:
                wd_mult, _lr_mult = 1.0, 1.0
            elif not no_wd and scale_lr:
                wd_mult, _lr_mult = 1.0, lr_mult
            elif no_wd and not scale_lr:
                wd_mult, _lr_mult = 0.0, 1.0
            else:
                wd_mult, _lr_mult = 0.0, lr_mult

            is_decoupled_lr = False
            # For input/embedding and output layer: embedding.word_embeddings.weight /
            # output_layer.weight.
            if use_decoupled_learning_rate and getattr(
                param, 'is_embedding_or_output_parameter', False
            ):
                is_decoupled_lr = True

            key = (wd_mult, _lr_mult, is_expert_parallel, is_decoupled_lr)
            if key not in params_map:
                params_map[key] = []
            params_map[key].append(param)

    # Distributed checkpoint requires all ranks to have the same param groups,
    # so we need to align the param groups across ranks, otherwise we may have
    # runtime error when loading the checkpoint or numerical error when resuming training.
    params_key = list(params_map.keys())
    gathered_params_key = [None for _ in range(torch.distributed.get_world_size())]
    torch.distributed.all_gather_object(gathered_params_key, params_key)
    for keys in gathered_params_key:
        for key in keys:
            if key not in params_key:
                params_key.append(key)

    param_groups = []
    for key in params_key:
        wd_mult, _lr_mult, is_expert_parallel, is_decoupled_lr = key
        params = params_map[key] if key in params_map else []
        param_group = {
            'params': params,
            'wd_mult': wd_mult,
            'lr_mult': _lr_mult,
            'is_expert_parallel': is_expert_parallel,
            'is_decoupled_lr': is_decoupled_lr,
        }
        # Ensure param_group has required keys for matching when loading optimizer state
        # See MegatronOptimizer._filter_and_reorder_param_groups.
        assert set(param_group.keys()) - set(param_group_identifier_keys) == {'params'}
        param_groups.append(param_group)

    param_groups = _update_min_and_max_lr_in_param_groups(
        param_groups,
        lr=lr,
        min_lr=min_lr,
        decoupled_lr=decoupled_lr,
        decoupled_min_lr=decoupled_min_lr,
    )

    return param_groups


def _update_min_and_max_lr_in_param_groups(
    param_groups: List[Dict],
    lr: float,
    min_lr: float,
    decoupled_lr: Optional[float],
    decoupled_min_lr: Optional[float],
) -> List[Dict]:
    """
    Updates `max_lr` and `min_lr` values in each parameter group, and returns new list.
    By default, each group will use `lr` / `min_lr` as `max_lr` / `min_lr`.
    If `decoupled_lr` is provided, then `decoupled_lr` / `decoupled_min_lr` will be used
    as `max_lr` / `min_lr` for the input and output layer.

    Args:
        param_groups (List): parameter groups whose 'max_lr' and `min_lr` fields need to
            be adjusted.
        lr (float): learning rate.
        min_lr (float): minimum learning rate.
        decoupled_lr (Optional[float]): optional decoupled learning rate.
        decoupled_min_lr (Optional[float]): optional decoupled minimum learning rate.

    Returns:
        List of adjusted parameter groups.
    """

    if decoupled_min_lr is None:
        decoupled_min_lr = min_lr

    for param_group in param_groups:
        if param_group['is_decoupled_lr']:
            assert decoupled_lr is not None
            param_group['max_lr'] = decoupled_lr
            param_group['min_lr'] = decoupled_min_lr
        else:
            param_group['max_lr'] = lr
            param_group['min_lr'] = min_lr
    return param_groups


def _get_param_groups_and_buffers(
    model_chunks: List[MegatronModule],
    model_chunk_offset: int,
    config: OptimizerConfig,
    no_weight_decay_cond: Optional[Callable],
    scale_lr_cond: Optional[Callable],
    lr_mult: float,
    filter_fn: Callable,
    buffer_name: str,
    default_skip_embedding_weight_decay: bool = False,
) -> Tuple[List[Dict], Dict[int, List[_ParamAndGradBuffer]]]:
    """Returns parameter groups and buffer for optimizer.

    Args:
        model_chunks (List[MegatronModule]): model chunks to create parameter
            groups for.
        model_chunk_offset (int): offset of model_chunks in global model_chunks list.
        config (OptimizerConfig): optimizer configuration object.
        no_weight_decay_cond (func, optional): function to determine whether a
            parameter should not perform weight decay.
        scale_lr_cond (func, optional): function to determine whether a parameter
            should have a scaled learning rate.
        lr_mult (float): learning rate multiplier for parameters that
            satisfy scale_lr_cond.
        lr (float): learning rate.
        min_lr (float): minimum learning rate.
        filter_fn (callable): filtering function for param_groups.
        buffer_name (str): name of buffer.
        default_skip_embedding_weight_decay (bool): whether to skip weight decay for
            embedding parameters by default, if no_weight_decay_cond is not provided.

    Returns:
        List of parameter groups and dictionary of model chunk IDs to buffers.
    """
    param_groups = _get_param_groups(
        model_chunks,
        no_weight_decay_cond,
        scale_lr_cond,
        lr_mult,
        lr=config.lr,
        min_lr=config.min_lr,
        decoupled_lr=config.decoupled_lr,
        decoupled_min_lr=config.decoupled_min_lr,
        default_skip_embedding_weight_decay=default_skip_embedding_weight_decay,
    )
    param_groups = list(filter(filter_fn, param_groups))
    buffers = {}
    for model_chunk_idx, model_chunk in enumerate(model_chunks):
        if hasattr(model_chunk, buffer_name):
            buffers[model_chunk_idx + model_chunk_offset] = getattr(model_chunk, buffer_name)

    return param_groups, buffers


def _get_megatron_optimizer_based_on_param_groups(
    config: OptimizerConfig,
    model_chunks: List[MegatronModule],
    param_groups: List,
    per_model_buffers: Optional[Dict[int, List[_ParamAndGradBuffer]]] = None,
    model_parallel_group: Optional[torch.distributed.ProcessGroup] = None,
    data_parallel_group: Optional[torch.distributed.ProcessGroup] = None,
    data_parallel_group_gloo: Optional[torch.distributed.ProcessGroup] = None,
    data_parallel_group_idx: Optional[int] = None,
    distributed_optimizer_instance_id: Optional[int] = 0,
) -> MegatronOptimizer:
    """Get Megatron optimizer based on parameter groups.

    Args:
        config (OptimizerConfig): optimizer configuration object.
        model_chunks (list): list of model chunks.
        param_groups (list): list of parameter groups.
        per_model_buffers (dict, optional): buffers for distributed optimizer. Defaults to None.
        data_parallel_group (torch.distributed.ProcessGroup, optional): data-parallel group for
            distributed optimizer. Defaults to None.
        data_parallel_group_gloo (torch.distributed.ProcessGroup, optional): gloo data-parallel
            group for distributed optimizer. Defaults to None.
        data_parallel_group_idx (int, optional): data-parallel group index for distributed
            optimizer. Defaults to None.
        distributed_optimizer_instance_id (int, optional): Distributed optimizer instance. Defaults
            0.

    Returns:
        Instance of MegatronOptimizer.
    """
    # when freezing sub-models we may have no trainable parameters on a rank and
    # hence an empty param_groups. However, we still need to create an optimizer
    # for the purposes of grad stats reductions
    if param_groups:
        if config.optimizer_cpu_offload:
            if torch.__version__ < '2.3.0':
                warnings.warn(
                    "CPU offload is recommended for PyTorch >= 2.3.0, "
                    "untested versions below this may have convergence issues."
                )
            gpu_optimizer_cls = Adam if config.optimizer == 'adam' else SGD
            cpu_optimizer_cls = CPUAdam if config.optimizer == 'adam' else CPUSGD
            if config.use_torch_optimizer_for_cpu_offload:
                gpu_optimizer_cls = cpu_optimizer_cls
            if config.optimizer == 'adam':
                gpu_optimizer_cls = Adam
                cpu_optimizer_cls = CPUAdam
                optimizer_defaults = dict(
                    lr=config.lr,
                    weight_decay=config.weight_decay,
                    betas=(config.adam_beta1, config.adam_beta2),
                    eps=config.adam_eps,
                    bias_correction=True,
                    fused=True,  # this flag is used to improve the performance of the cpu optimizer
                )
            else:
                gpu_optimizer_cls = SGD
                cpu_optimizer_cls = CPUSGD
                optimizer_defaults = dict(
                    lr=config.lr, weight_decay=config.weight_decay, momentum=config.sgd_momentum
                )
            optimizer = HybridDeviceOptimizer(
                param_groups,
                offload_fraction=config.optimizer_offload_fraction,
                cpu_optimizer_cls=cpu_optimizer_cls,
                gpu_optimizer_cls=gpu_optimizer_cls,
                overlap_cpu_optimizer_d2h_h2d=config.overlap_cpu_optimizer_d2h_h2d,
                pin_cpu_grads=config.pin_cpu_grads,
                pin_cpu_params=config.pin_cpu_params,
                param_update_in_fp32=True,
                **optimizer_defaults,
            )
            init_state_fn = None
        elif config.optimizer == 'adam':
            kwargs = {
                "params": param_groups,
                "lr": config.lr,
                "weight_decay": config.weight_decay,
                "betas": (config.adam_beta1, config.adam_beta2),
                "eps": config.adam_eps,
            }

            if config.use_precision_aware_optimizer:
                kwargs.update(
                    {
                        "exp_avg_dtype": config.exp_avg_dtype,
                        "exp_avg_sq_dtype": config.exp_avg_sq_dtype,
                    }
                )
                # Master weight is managed by MCore when main_params_dtype is fp32. This is
                # because we want to use fp8 primary weight with precision aware optimizer.
                # Otherwise, master weight will be managed by TransformerEngine.
                # Delayed scaling is an exception because casting as well as the computation
                # of the scaling factor can be conducted in the adam kernel.
                if config.use_precision_aware_optimizer_no_fp8_or_ds_fp8:
                    kwargs.update(
                        {
                            "master_weights": True,
                            "use_decoupled_grad": True,
                            "master_weight_dtype": config.main_params_dtype,
                        }
                    )

                if is_te_min_version("2.1.0.dev0"):
                    kwargs.update({"store_param_remainders": config.store_param_remainders})

            optimizer = Adam(**kwargs)

            def init_state_fn(opt, config=None):
                for group in opt.param_groups:
                    for p in group['params']:
                        if len(opt.state[p]) == 0:
                            if config is None or not config.use_precision_aware_optimizer:
                                opt.state[p]['exp_avg'] = torch.zeros_like(p.data)
                                opt.state[p]['exp_avg_sq'] = torch.zeros_like(p.data)
                            else:
                                opt.initialize_state(p)

        elif config.optimizer == 'sgd':
            optimizer = SGD(
                param_groups,
                lr=config.lr,
                weight_decay=config.weight_decay,
                momentum=config.sgd_momentum,
            )
            init_state_fn = None
        else:
            raise Exception('{} optimizer is not supported.'.format(config.optimizer))
    else:
        optimizer = None
        init_state_fn = None

    # Mixed precision optimizer.
    # - Note: both the Float16Optimizer and the DistributedOptimizer inherit
    #   from the MixedPrecisionOptimizer, which manages any optimizer where
    #   the model params and main params are distinct.
    if config.fp16 or config.bf16 or config.use_distributed_optimizer:

        # Grad scaler:
        #    if loss-scale is provided, instantiate the constant scaler.
        #    if we are using fp16 and loss-scale is not present, use a
        #       dynamic scaler.
        #    otherwise we are running in bf16 with no loss-scale so
        #       leave it as None.
        grad_scaler = None

        # Constant loss scale.
        if config.loss_scale:
            grad_scaler = ConstantGradScaler(config.loss_scale)

        # Dynamic loss scale.
        else:
            if config.fp16:
                grad_scaler = DynamicGradScaler(
                    initial_scale=config.initial_loss_scale,
                    min_scale=config.min_loss_scale,
                    growth_factor=2.0,
                    backoff_factor=0.5,
                    growth_interval=config.loss_scale_window,
                    hysteresis=config.hysteresis,
                )

        optimizer_args = [optimizer, config, grad_scaler, init_state_fn]
        if config.use_distributed_optimizer:
            optimizer = DistributedOptimizer(
                *optimizer_args,
                model_chunks=model_chunks,
                per_model_buffers=per_model_buffers,
                data_parallel_group=data_parallel_group,
                data_parallel_group_gloo=data_parallel_group_gloo,
                data_parallel_group_idx=data_parallel_group_idx,
                distributed_optimizer_instance_id=distributed_optimizer_instance_id,
            )
            # This is needed for case where num_distributed_optimizer_instances > 1. In this case,
            # weight gradients are all-reduced across optimizer instances, so each instance has
            # the duplicated weight gradients, need to reduce gradient stats inside each instance.
            setattr(
                optimizer,
                'grad_stats_parallel_group',
                parallel_state.get_intra_distributed_optimizer_instance_group(),
            )
        else:
            optimizer = Float16OptimizerWithFloat16Params(*optimizer_args)
            setattr(optimizer, 'grad_stats_parallel_group', model_parallel_group)
    else:
        # FP32 optimizer.
        optimizer = FP32Optimizer(optimizer, config, init_state_fn)
        setattr(optimizer, 'grad_stats_parallel_group', model_parallel_group)

    return optimizer


def get_megatron_optimizer(
    config: OptimizerConfig,
    model_chunks: List[MegatronModule],
    no_weight_decay_cond: Optional[Callable] = None,
    scale_lr_cond: Optional[Callable] = None,
    lr_mult: float = 1.0,
    use_gloo_process_groups: bool = True,
    default_skip_embedding_weight_decay: bool = False,
<<<<<<< HEAD
    grad_comm_pgs: Optional[GradCommProcessGroups] = None,
    model_comm_pgs: Optional[ModelCommProcessGroups] = None,
    dump_param_to_param_group_map: Optional[str] = None,
=======
    pg_collection: Optional[ProcessGroupCollection] = None,
>>>>>>> 8479eb35
) -> MegatronOptimizer:
    """Retrieve the Megatron optimizer for model chunks.

    We use separate optimizers for expert parameters and non-expert parameters.

    Args:
        config (OptimizerConfig): optimizer configuration object.
        model_chunks (List[MegatronModule]): model chunks to get optimizer for.
        no_weight_decay_cond (func, optional): function to determine whether a parameter
            should not perform weight decay. Defaults to None.
        scale_lr_cond (func, optional): function to determine whether a parameter
            should have a scaled learning rate. Defaults to None.
        lr_mult (float, optional): learning rate multiplier for parameters that
            satisfy scale_lr_cond. Defaults to 1.0.
        use_gloo_process_groups (bool): if false, disable use of Gloo process groups
            in underlying Megatron optimizers.
        default_skip_embedding_weight_decay (bool): whether to skip weight decay for
            embedding parameters by default, if no_weight_decay_cond is not provided.
            This is useful if you do not want embeddings to shrink to zero in training
            as recommended in https://arxiv.org/abs/2312.16903
<<<<<<< HEAD
        grad_comm_pgs (Optional[GradCommProcessGroups]): gradient communication process groups.
            If None, uses default parallel_state groups.
        model_comm_pgs (Optional[ModelCommProcessGroups]): model communication process groups.
            If None, uses default parallel_state groups.
        dump_param_to_param_group_map (Optional[str]): path to dump parameter to param group map.
=======
        pg_collection: Optional unified process group for distributed training.
>>>>>>> 8479eb35

    Returns:
        Instance of MegatronOptimizer.
    """

    log_single_rank(logger, logging.INFO, f'Setting up optimizer with config {config}')

    # Separate out first model chunk if overlapping param AG with optimizer step.
    if config.overlap_param_gather_with_optimizer_step:
        all_dense_model_chunks = [[model_chunks[0]], model_chunks[1:]]
        overlap_param_gather_with_optimizer_step_flags = [True, False]
    else:
        all_dense_model_chunks = [model_chunks]
        overlap_param_gather_with_optimizer_step_flags = [False]

    # Setup process groups using helper method
    process_groups = ProcessGroupCollection.setup_process_groups_for_optimizer(
        pg_collection, model_chunks, use_gloo_process_groups
    )

    dp_cp_group = process_groups['dp_cp_group']
    intra_dp_cp_group = process_groups['intra_dp_cp_group']
    intra_expt_dp_group = process_groups['intra_expt_dp_group']
    mp_group = process_groups['mp_group']
    expt_tp_pp_group = process_groups['expt_tp_pp_group']
    intra_dp_cp_group_gloo = process_groups['intra_dp_cp_group_gloo']
    intra_expt_dp_group_gloo = process_groups['intra_expt_dp_group_gloo']

    model_parallel_rank = get_pg_rank(mp_group)

    if get_pg_size(dp_cp_group) > get_pg_size(intra_dp_cp_group):
        inter_dist_opt_group = process_groups['inter_dist_opt_group']
        distributed_optimizer_instance_id = get_pg_rank(inter_dist_opt_group)
    else:
        distributed_optimizer_instance_id = 0

    optimizers = []
    model_chunk_offset = 0
    ddp_config = model_chunks[0].ddp_config  # Use the first model chunk's DDP config
    if ddp_config.use_megatron_fsdp:
        for model_chunk, overlap_param_gather_with_optimizer_step in zip(
            all_dense_model_chunks, overlap_param_gather_with_optimizer_step_flags
        ):
            param_groups, buffers = _get_param_groups_and_buffers(
                model_chunk,
                model_chunk_offset=model_chunk_offset,
                config=config,
                no_weight_decay_cond=no_weight_decay_cond,
                scale_lr_cond=scale_lr_cond,
                lr_mult=lr_mult,
                filter_fn=lambda g: True,
                buffer_name='buffers',
                default_skip_embedding_weight_decay=default_skip_embedding_weight_decay,
            )

            optimizers.append(
                _get_megatron_optimizer_based_on_param_groups(
                    config,
                    model_chunks=model_chunk,
                    param_groups=param_groups,
                    per_model_buffers=buffers,
                    model_parallel_group=mp_group,
                    data_parallel_group=dp_cp_group,
                    data_parallel_group_gloo=intra_dp_cp_group_gloo,
                    data_parallel_group_idx=model_parallel_rank,
                    distributed_optimizer_instance_id=distributed_optimizer_instance_id,
                )
            )
            model_chunk_offset += 1

        if len(optimizers) == 1:
            return optimizers[0]

        return ChainedOptimizer(optimizers)

    if dump_param_to_param_group_map is not None:
        param_to_param_group = {}
        param_group_id = 0
    for dense_model_chunks, overlap_param_gather_with_optimizer_step in zip(
        all_dense_model_chunks, overlap_param_gather_with_optimizer_step_flags
    ):
        param_groups, buffers = _get_param_groups_and_buffers(
            dense_model_chunks,
            model_chunk_offset=model_chunk_offset,
            config=config,
            no_weight_decay_cond=no_weight_decay_cond,
            scale_lr_cond=scale_lr_cond,
            lr_mult=lr_mult,
            filter_fn=lambda g: not g['is_expert_parallel'],
            buffer_name='buffers',
            default_skip_embedding_weight_decay=default_skip_embedding_weight_decay,
        )
        for model_chunk in dense_model_chunks:
            model_chunk.overlap_param_gather_with_optimizer_step = (
                overlap_param_gather_with_optimizer_step
            )
        if dump_param_to_param_group_map is not None:
            for param_group in param_groups:
                for param in param_group["params"]:
                    param_name = get_global_unique_param_name(model_chunks, param)
                    param_to_param_group[param_name] = param_group_id
                param_group_id += 1

        # Pass Gloo process groups into optimizer only if needed.
        optimizers.append(
            _get_megatron_optimizer_based_on_param_groups(
                config,
                model_chunks=dense_model_chunks,
                param_groups=param_groups,
                per_model_buffers=buffers,
                model_parallel_group=mp_group,
                data_parallel_group=intra_dp_cp_group,
                data_parallel_group_gloo=intra_dp_cp_group_gloo,
                data_parallel_group_idx=model_parallel_rank,
                distributed_optimizer_instance_id=distributed_optimizer_instance_id,
            )
        )
        model_chunk_offset += 1

    moe_param_groups, moe_buffers = _get_param_groups_and_buffers(
        model_chunks,
        model_chunk_offset=0,
        config=config,
        no_weight_decay_cond=no_weight_decay_cond,
        scale_lr_cond=scale_lr_cond,
        lr_mult=lr_mult,
        filter_fn=lambda g: g['is_expert_parallel'],
        buffer_name='expert_parallel_buffers',
        default_skip_embedding_weight_decay=default_skip_embedding_weight_decay,
    )
    if dump_param_to_param_group_map is not None:
        for param_group in moe_param_groups:
            for param in param_group["params"]:
                param_name = get_global_unique_param_name(model_chunks, param)
                param_to_param_group[param_name] = param_group_id
            param_group_id += 1
    if len(moe_param_groups) > 0:
        expt_model_parallel_rank = get_pg_rank(expt_tp_pp_group)
        # Pass Gloo process groups into optimizer only if needed.
        if use_gloo_process_groups:
            expt_data_parallel_group_gloo = intra_expt_dp_group_gloo
        else:
            expt_data_parallel_group_gloo = None
        optimizers.append(
            _get_megatron_optimizer_based_on_param_groups(
                config,
                model_chunks=model_chunks,
                param_groups=moe_param_groups,
                per_model_buffers=moe_buffers,
                model_parallel_group=expt_tp_pp_group,
                data_parallel_group=intra_expt_dp_group,
                data_parallel_group_gloo=expt_data_parallel_group_gloo,
                data_parallel_group_idx=expt_model_parallel_rank,
                distributed_optimizer_instance_id=distributed_optimizer_instance_id,
            )
        )

    if dump_param_to_param_group_map is not None:
        torch.distributed.checkpoint.save(
            state_dict=param_to_param_group,
            checkpoint_id=dump_param_to_param_group_map,
        )

    return ChainedOptimizer(optimizers)<|MERGE_RESOLUTION|>--- conflicted
+++ resolved
@@ -26,12 +26,8 @@
 
 from megatron.core import parallel_state
 from megatron.core.optimizer.cpu_offloading.hybrid_optimizer import HybridDeviceOptimizer
-<<<<<<< HEAD
-from megatron.core.process_groups_config import GradCommProcessGroups, ModelCommProcessGroups
+from megatron.core.process_groups_config import ProcessGroupCollection
 from megatron.core.transformer.fsdp_dtensor_checkpoint import get_global_unique_param_name
-=======
-from megatron.core.process_groups_config import ProcessGroupCollection
->>>>>>> 8479eb35
 
 from ..distributed.param_and_grad_buffer import _ParamAndGradBuffer
 from ..transformer.module import MegatronModule
@@ -470,13 +466,8 @@
     lr_mult: float = 1.0,
     use_gloo_process_groups: bool = True,
     default_skip_embedding_weight_decay: bool = False,
-<<<<<<< HEAD
-    grad_comm_pgs: Optional[GradCommProcessGroups] = None,
-    model_comm_pgs: Optional[ModelCommProcessGroups] = None,
+    pg_collection: Optional[ProcessGroupCollection] = None,
     dump_param_to_param_group_map: Optional[str] = None,
-=======
-    pg_collection: Optional[ProcessGroupCollection] = None,
->>>>>>> 8479eb35
 ) -> MegatronOptimizer:
     """Retrieve the Megatron optimizer for model chunks.
 
@@ -497,15 +488,8 @@
             embedding parameters by default, if no_weight_decay_cond is not provided.
             This is useful if you do not want embeddings to shrink to zero in training
             as recommended in https://arxiv.org/abs/2312.16903
-<<<<<<< HEAD
-        grad_comm_pgs (Optional[GradCommProcessGroups]): gradient communication process groups.
-            If None, uses default parallel_state groups.
-        model_comm_pgs (Optional[ModelCommProcessGroups]): model communication process groups.
-            If None, uses default parallel_state groups.
+        pg_collection: Optional unified process group for distributed training.
         dump_param_to_param_group_map (Optional[str]): path to dump parameter to param group map.
-=======
-        pg_collection: Optional unified process group for distributed training.
->>>>>>> 8479eb35
 
     Returns:
         Instance of MegatronOptimizer.
