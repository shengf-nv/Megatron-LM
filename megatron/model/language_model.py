--- conflicted
+++ resolved
@@ -399,21 +399,13 @@
 
         # Run encoder.
         if enc_hidden_states is None:
-<<<<<<< HEAD
-            encoder_output = self.encoder(
-                encoder_input,
-                enc_attn_mask,
-                inference_params=inference_params)
-=======
             if self.encoder is not None:
                 encoder_output = self.encoder(
                     encoder_input,
                     enc_attn_mask,
-                    set_inference_key_value_memory=set_inference_key_value_memory,
-                    inference_max_sequence_len=inference_max_sequence_len)
+                    inference_params=inference_params)
             else:
                 encoder_output = self.encoder_hidden_state
->>>>>>> 1ec6b0e9
         else:
             encoder_output = enc_hidden_states.to(encoder_input.dtype)
 
